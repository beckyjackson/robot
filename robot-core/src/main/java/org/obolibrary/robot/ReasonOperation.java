package org.obolibrary.robot;

import java.util.*;
import java.util.function.Function;

import org.geneontology.reasoner.ExpressionMaterializingReasoner;
import org.obolibrary.robot.exceptions.OntologyLogicException;
import org.obolibrary.robot.reason.EquivalentClassReasoning;
import org.obolibrary.robot.reason.EquivalentClassReasoningMode;
import org.semanticweb.owlapi.model.*;
import org.slf4j.Logger;
import org.slf4j.LoggerFactory;
import org.semanticweb.owlapi.apibinding.OWLManager;
import org.semanticweb.owlapi.model.parameters.Imports;
import org.semanticweb.owlapi.reasoner.InferenceType;
import org.semanticweb.owlapi.reasoner.Node;
import org.semanticweb.owlapi.reasoner.OWLReasoner;
import org.semanticweb.owlapi.reasoner.OWLReasonerFactory;
import org.semanticweb.owlapi.util.InferredAxiomGenerator;
import org.semanticweb.owlapi.util.InferredOntologyGenerator;
import org.semanticweb.owlapi.util.InferredSubClassAxiomGenerator;

import static org.obolibrary.robot.reason.EquivalentClassReasoningMode.ALL;

/**
 * Reason over an ontology and add axioms.
 *
 * @author <a href="mailto:james@overton.ca">James A. Overton</a>
 */
public class ReasonOperation {
    /**
     * Logger.
     */
    private static final Logger logger =
            LoggerFactory.getLogger(ReasonOperation.class);



    /**
     * Return a map from option name to default option value,
     * for all the available reasoner options.
     *
     * @return a map with default values for all available options
     */
    public static Map<String, String> getDefaultOptions() {
        Map<String, String> options = new HashMap<String, String>();
        options.put("remove-redundant-subclass-axioms", "true");
        options.put("create-new-ontology", "false");
        options.put("annotate-inferred-axioms", "false");
        options.put("exclude-duplicate-axioms", "false");
        options.put("equivalent-classes-allowed", ALL.written());

        return options;
    }

    /**
     * Given an ontology, the name of a reasoner, and an output IRI,
     * return the ontology with inferred axioms added,
     * using the default reasoner options.
     *
     * @param ontology the ontology to reason over
     * @param reasonerFactory the factory to create a reasoner instance from
     * @throws OWLOntologyCreationException on ontology problem
     * @throws OntologyLogicException on inconsistency or incoherency
     */
    public static void reason(OWLOntology ontology,
            OWLReasonerFactory reasonerFactory)
                    throws OWLOntologyCreationException,
                    OntologyLogicException {
        reason(ontology, reasonerFactory, getDefaultOptions());
    }

    /**
     * Given an ontology, the name of a reasoner, an output IRI,
     * and an optional map of reasoner options,
     * return the ontology with inferred axioms added.
     *
     * @param ontology the ontology to reason over
     * @param reasonerFactory the factory to create a reasoner instance from
     * @param options a map of option strings, or null
     * @throws OWLOntologyCreationException on ontology problem
     * @throws OntologyLogicException on inconsistency or incoherency
     */
    public static void reason(OWLOntology ontology,
            OWLReasonerFactory reasonerFactory,
            Map<String, String> options) throws OWLOntologyCreationException,
                    OntologyLogicException {
        logger.info("Ontology has {} axioms.", ontology.getAxioms().size());

        logger.info("Fetching labels...");

        Function<OWLNamedObject, String> labelFunc =
                OntologyHelper.getLabelFunction(ontology, false);

        int seconds;
        long elapsedTime;
        long startTime = System.currentTimeMillis();

        OWLOntologyManager manager = OWLManager.createOWLOntologyManager();
        OWLDataFactory dataFactory = manager.getOWLDataFactory();

        logger.info("Starting reasoning...");
        OWLReasoner reasoner = reasonerFactory.createReasoner(ontology);
        ReasonerHelper.validate(reasoner);

        logger.info("Precomputing class hierarchy...");
        reasoner.precomputeInferences(InferenceType.CLASS_HIERARCHY);

<<<<<<< HEAD
        boolean isEquivalentsAllowed = OptionsHelper.optionIsTrue(options,
                "equivalent-classes-allowed");
        int nEquivs = 0;
        logger.info("Finding equivalencies...");
        for (OWLClass c : ontology.getClassesInSignature()) {
            Set<OWLClass> equivs =
                    reasoner.getEquivalentClasses(c).getEntitiesMinus(c);
            if (equivs.size() > 0) {
                nEquivs++;
                String msg =
                        "Equivalency: " + c +  " == " + equivs + " // "
                                + labelFunc.apply(c) + " == "
                                + equivs.stream().map(labelFunc).collect(
                                        Collectors.toList());
               logger.info(msg);
                if (!isEquivalentsAllowed) {
                    logger.error(msg);
                }
            }
        }

        if (!isEquivalentsAllowed) {
            if (nEquivs > 0) {
                logger.error("Equivalent classes are not allowed. "
                        + "Exiting with error");
                logger.error("Run with '--equivalent-classes-allowed true' "
                        + "to change behavior");
                System.exit(1);
                // TODO: https://github.com/ontodev/robot/issues/40
            }
=======
        EquivalentClassReasoningMode mode = EquivalentClassReasoningMode.from(options.getOrDefault("equivalent-classes-allowed", ""));
        logger.info("Finding equivalencies...");

        EquivalentClassReasoning equivalentReasoning = new EquivalentClassReasoning(ontology, reasoner, mode);
        boolean passesEquivalenceTests = equivalentReasoning.reason();
        equivalentReasoning.logReport(logger);
        if(!passesEquivalenceTests) {
            System.exit(1);
>>>>>>> ebbfb068
        }
        // cache the complete set of asserted axioms at the initial state.
        // we will later use this if the -x option is passed, to avoid
        // asserting inferred axioms that are duplicates of existing axioms
        Set<OWLAxiom> existingAxioms = ontology.getAxioms(Imports.INCLUDED);

        // Make sure to add the axiom generators in this way!!!
        List<InferredAxiomGenerator<? extends OWLAxiom>> gens =
                new ArrayList<InferredAxiomGenerator<? extends OWLAxiom>>();
        gens.add(new InferredSubClassAxiomGenerator());
        InferredOntologyGenerator generator =
                new InferredOntologyGenerator(reasoner, gens);
        logger.info("Using these axiom generators:");
        for (InferredAxiomGenerator<?> inf: generator.getAxiomGenerators()) {
            logger.info("    " + inf);
        }

        elapsedTime = System.currentTimeMillis() - startTime;
        seconds = (int) Math.ceil(elapsedTime / 1000);
        logger.info("Reasoning took {} seconds.", seconds);

        // we first place all inferred axioms into a new ontology;
        // these will be later transferred into the main ontology,
        // unless the create new ontology option is passed
        OWLOntology newAxiomOntology;
        newAxiomOntology = manager.createOntology();

        startTime = System.currentTimeMillis();
        generator.fillOntology(dataFactory, newAxiomOntology);

        if (reasoner instanceof ExpressionMaterializingReasoner) {
            logger.info("Creating expression materializing reasoner...");
            ExpressionMaterializingReasoner emr =
                    (ExpressionMaterializingReasoner) reasoner;
            emr.materializeExpressions();
            for (OWLClass c : ontology.getClassesInSignature()) {
                Set<OWLClassExpression> sces =
                        emr.getSuperClassExpressions(c, true);
                for (OWLClassExpression sce : sces) {
                    if (!sce.getSignature()
                            .contains(dataFactory.getOWLThing())) {
                        OWLAxiom ax = dataFactory.getOWLSubClassOfAxiom(c, sce);
                        logger.debug("NEW:" + ax);
                        manager.addAxiom(newAxiomOntology, ax);
                    }
                }
            }
        }

        logger.info("Reasoning created {} new axioms.",
                newAxiomOntology.getAxioms().size());


        if (OptionsHelper.optionIsTrue(options, "create-new-ontology")) {
            // because the ontology is passed by reference,
            // we manipulate it in place
            logger.info("Placing inferred axioms into a new ontology");
            // todo: set ontology id
            manager.removeAxioms(ontology, ontology.getAxioms());

            Set<OWLImportsDeclaration> oids =
                    ontology.getImportsDeclarations();
            for (OWLImportsDeclaration oid : oids) {
                RemoveImport ri = new RemoveImport(ontology, oid);
                manager.applyChange(ri);
            }
        }

        IRI propertyIRI = null;
        OWLAnnotationValue value = null;
        if (OptionsHelper.optionIsTrue(options, "annotate-inferred-axioms")) {
            // the default is the convention used by OWLTools and GO, which is
            // the property is_inferred with a literal (note: not xsd) "true"
            propertyIRI = IRI.create(
                    "http://www.geneontology.org/formats/oboInOwl#is_inferred");
            value = dataFactory.getOWLLiteral("true");
        }
        for (OWLAxiom a : newAxiomOntology.getAxioms()) {
            if (OptionsHelper.optionIsTrue(options,
                    "exclude-duplicate-axioms")) {
                // if this option is passed, do not add any axioms that are
                // duplicates of existing axioms present at initial state.
                // It may seem this is redundant with the
                // remove-redundant-axioms step, but this is not always the
                // case, particularly when the -n option is used.
                // See: https://github.com/ontodev/robot/issues/85

                // TODO to a check that ignores annotations
                if (existingAxioms.contains(a)) {
                    logger.debug("Already have: " + a);
                    continue;
                }
            }
            if (OptionsHelper.optionIsTrue(options, "exclude-duplicate-axioms")
                    || OptionsHelper.optionIsTrue(options,
                            "exclude-owl-thing")) {
                if (a.containsEntityInSignature(dataFactory.getOWLThing())) {
                    logger.debug("Ignoring trivial axioms with "
                            + "OWLThing in signature: "
                            + a);
                    continue;
                }
            }
            manager.addAxiom(ontology, a);
            if (propertyIRI != null) {
                OntologyHelper.addAxiomAnnotation(
                        ontology, a, propertyIRI, value);
            }
        }

        if (OptionsHelper.optionIsTrue(options,
                "remove-redundant-subclass-axioms")) {
            removeRedundantSubClassAxioms(reasoner);
        }
        logger.info("Ontology has {} axioms after all reasoning steps.",
                ontology.getAxioms().size());

        elapsedTime = System.currentTimeMillis() - startTime;
        seconds = (int) Math.ceil(elapsedTime / 1000);
        logger.info("Filling took {} seconds.", seconds);
    }

    /**
     * Remove subClassAxioms where there is a more direct axiom,
     * and the subClassAxiom does not have any annotations.
     *
     * Example: genotyping assay
     * - asserted in dev: assay
     * - inferred by reasoner: analyte assay
     * - asserted after fill: assay, analyte assay
     * - asserted after removeRedundantSubClassAxioms: analyte assay
     *
     * @param reasoner an OWL reasoner, initialized with a root ontology;
     *   the ontology will be modified
     */
    public static void removeRedundantSubClassAxioms(OWLReasoner reasoner) {
        logger.info("Removing redundant subclass axioms...");
        OWLOntology ontology = reasoner.getRootOntology();
        OWLOntologyManager manager = ontology.getOWLOntologyManager();
        OWLDataFactory dataFactory = manager.getOWLDataFactory();

        for (OWLClass thisClass: ontology.getClassesInSignature()) {
            if (thisClass.isOWLNothing() || thisClass.isOWLThing()) {
                continue;
            }

            // Use the reasoner to get all
            // the direct superclasses of this class.
            Set<OWLClass> inferredSuperClasses = new HashSet<OWLClass>();
            for (Node<OWLClass> node
                    : reasoner.getSuperClasses(thisClass, true)) {
                for (OWLClass inferredSuperClass: node) {
                    inferredSuperClasses.add(inferredSuperClass);
                }
            }

            // For each subClassAxiom,
            // if the subclass axiom does not have any annotations,
            // and the superclass is named (not anonymous),
            // and the superclass is not in the set of inferred super classes,
            // then remove that axiom.
            for (OWLSubClassOfAxiom subClassAxiom
                    : ontology.getSubClassAxiomsForSubClass(thisClass)) {
                if (subClassAxiom.getAnnotations().size() > 0) {
                    continue;
                }
                if (subClassAxiom.getSuperClass().isAnonymous()) {
                    continue;
                }
                OWLClass assertedSuperClass =
                        subClassAxiom.getSuperClass().asOWLClass();
                if (inferredSuperClasses.contains(assertedSuperClass)) {
                    continue;
                }
                manager.removeAxiom(ontology,
                        dataFactory.getOWLSubClassOfAxiom(
                                thisClass, assertedSuperClass));
            }
        }
        logger.info("Ontology now has {} axioms.", ontology.getAxioms().size());
    }

}<|MERGE_RESOLUTION|>--- conflicted
+++ resolved
@@ -106,38 +106,6 @@
         logger.info("Precomputing class hierarchy...");
         reasoner.precomputeInferences(InferenceType.CLASS_HIERARCHY);
 
-<<<<<<< HEAD
-        boolean isEquivalentsAllowed = OptionsHelper.optionIsTrue(options,
-                "equivalent-classes-allowed");
-        int nEquivs = 0;
-        logger.info("Finding equivalencies...");
-        for (OWLClass c : ontology.getClassesInSignature()) {
-            Set<OWLClass> equivs =
-                    reasoner.getEquivalentClasses(c).getEntitiesMinus(c);
-            if (equivs.size() > 0) {
-                nEquivs++;
-                String msg =
-                        "Equivalency: " + c +  " == " + equivs + " // "
-                                + labelFunc.apply(c) + " == "
-                                + equivs.stream().map(labelFunc).collect(
-                                        Collectors.toList());
-               logger.info(msg);
-                if (!isEquivalentsAllowed) {
-                    logger.error(msg);
-                }
-            }
-        }
-
-        if (!isEquivalentsAllowed) {
-            if (nEquivs > 0) {
-                logger.error("Equivalent classes are not allowed. "
-                        + "Exiting with error");
-                logger.error("Run with '--equivalent-classes-allowed true' "
-                        + "to change behavior");
-                System.exit(1);
-                // TODO: https://github.com/ontodev/robot/issues/40
-            }
-=======
         EquivalentClassReasoningMode mode = EquivalentClassReasoningMode.from(options.getOrDefault("equivalent-classes-allowed", ""));
         logger.info("Finding equivalencies...");
 
@@ -146,7 +114,6 @@
         equivalentReasoning.logReport(logger);
         if(!passesEquivalenceTests) {
             System.exit(1);
->>>>>>> ebbfb068
         }
         // cache the complete set of asserted axioms at the initial state.
         // we will later use this if the -x option is passed, to avoid
