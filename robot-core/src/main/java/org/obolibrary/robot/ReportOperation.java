package org.obolibrary.robot;

import java.io.BufferedReader;
import java.io.BufferedWriter;
import java.io.File;
import java.io.FileInputStream;
import java.io.FileWriter;
import java.io.IOException;
import java.io.InputStream;
import java.io.InputStreamReader;
import java.net.URISyntaxException;
import java.net.URL;
import java.net.URLDecoder;
import java.util.ArrayList;
import java.util.Enumeration;
import java.util.HashMap;
import java.util.HashSet;
import java.util.List;
import java.util.Map;
import java.util.Set;
import java.util.jar.JarEntry;
import java.util.jar.JarFile;
import org.apache.commons.io.FileUtils;
import org.apache.jena.query.Dataset;
import org.apache.jena.query.DatasetFactory;
import org.apache.jena.query.QuerySolution;
import org.apache.jena.query.ResultSet;
import org.apache.jena.sparql.core.DatasetGraph;
import org.obolibrary.robot.checks.Report;
import org.obolibrary.robot.checks.Violation;
import org.semanticweb.owlapi.model.OWLOntology;
import org.slf4j.Logger;
import org.slf4j.LoggerFactory;

/**
 * Report issues with an ontology using a series of QC SPARQL queries.
 *
 * @author <a href="mailto:rctauber@gmail.com">Becky Tauber</a>
 * @author <a href="mailto:james@overton.ca">James A. Overton</a>
 */
public class ReportOperation {

  /** Directory for queries. */
  private static final String queryDir = "report_queries";

  /** Logger. */
  private static final Logger logger = LoggerFactory.getLogger(ReportOperation.class);

  /** Namespace for general input error messages. */
  private static final String NS = "report#";

  /** Error message when user profiles an invalid fail-on level. */
  private static final String failOnError = NS + "FAIL ON ERROR '%s' is not a valid fail-on level.";

  /** Error message when the query does not have ?entity. */
  private static final String missingEntityBinding =
      NS + "MISSING ENTITY BINDING query '%s' must include an '?entity'";

  /** Error message when user provides a rule level other than INFO, WARN, or ERROR. */
  private static final String reportLevelError =
      NS + "REPORT LEVEL ERROR '%s' is not a valid reporting level.";

  /** Reporting level INFO. */
  private static final String INFO = "INFO";

  /** Reporting level WARN. */
  private static final String WARN = "WARN";

  /** Reporting level ERROR. */
  private static final String ERROR = "ERROR";

  /**
   * Return a map from option name to default option value, for all the available report options.
   *
   * @return a map with default values for all available options
   */
  public static Map<String, String> getDefaultOptions() {
    return new HashMap<>();
  }

  /**
   * Report on the ontology using the rules within the profile and print results. Prefer
   * report(OWLOntology ontology, String profilePath, String outputPath, String format, String
   * failOn).
   *
   * @param ontology the OWLOntology to report
   * @param iohelper IOHelper to work with ontology
   * @throws Exception on any reporting error
   */
<<<<<<< HEAD
  public static void report(OWLOntology ontology, IOHelper iohelper) {
    try {
      report(ontology, null, null, null, null);
    } catch (Exception e) {
      logger.error("Unable to complete reporting.");
    }
=======
  public static void report(OWLOntology ontology, IOHelper iohelper) throws Exception {
    report(ontology, null, null, null, null);
>>>>>>> fe8dc949
  }

  /**
   * Report on the ontology using the rules within the profile and print results. Prefer
   * report(OWLOntology ontology, String profilePath, String outputPath, String format, String
   * failOn).
   *
   * @param ontology the OWLOntology to report
   * @param iohelper IOHelper to work with ontology
   * @param options map of report options
   * @throws Exception on any reporting error
   */
<<<<<<< HEAD
  public static void report(OWLOntology ontology, IOHelper iohelper, Map<String, String> options) {
    try {
      report(ontology, null, null, null, null);
    } catch (Exception e) {
      logger.error("Unable to complete reporting.");
    }
=======
  public static void report(OWLOntology ontology, IOHelper iohelper, Map<String, String> options)
      throws Exception {
    report(ontology, null, null, null, null);
>>>>>>> fe8dc949
  }

  /**
   * Given an ontology, a profile path (or null), an output path (or null), and a report format (or
   * null) report on the ontology using the rules within the profile and write results to the output
   * path. If profile is null, use the default profile in resources. If the output path is null,
   * write results to console. If the format is null, write results in TSV format.
   *
   * @param ontology OWLOntology to report on
   * @param profilePath user profile file path to use, or null
   * @param outputPath string path to write report file to, or null
   * @param format string format for the output report (TSV or YAML), or null
   * @param failOn logging level to fail execution
   * @return true if successful, false if failed
   * @throws Exception on any error
   */
  public static boolean report(
      OWLOntology ontology, String profilePath, String outputPath, String format, String failOn)
      throws Exception {
    return report(ontology, null, profilePath, outputPath, format, failOn, false);
  }

  public static boolean report(
      OWLOntology ontology,
      IOHelper ioHelper,
      String profilePath,
      String outputPath,
      String format,
      String failOn)
      throws Exception {
    return report(ontology, ioHelper, profilePath, outputPath, format, failOn, false);
  }

  /**
   * Given an ontology, a profile path (or null), an output path (or null), and a report format (or
   * null) report on the ontology using the rules within the profile and write results to the output
   * path. If profile is null, use the default profile in resources. If the output path is null,
   * write results to console. If the format is null, write results in TSV format.
   *
   * @param ontology OWLOntology to report on
   * @param ioHelper IOHelper to use
   * @param profilePath user profile file path to use, or null
   * @param outputPath string path to write report file to, or null
   * @param format string format for the output report (TSV or YAML), or null
   * @param failOn logging level to fail execution
   * @param useLabels if true, use labels for output
   * @return true if successful, false if failed
   * @throws Exception on any error
   */
  public static boolean report(
      OWLOntology ontology,
      IOHelper ioHelper,
      String profilePath,
      String outputPath,
      String format,
      String failOn,
      boolean useLabels)
      throws Exception {
    // Set failOn if null to default
    if (failOn == null) {
      failOn = ERROR;
    }
    // The profile is a map of rule name and reporting level
    Map<String, String> profile = getProfile(profilePath);
    // The queries is a map of rule name and query string
    Map<String, String> queries = getQueryStrings(profile.keySet());

    // Create the report object
    Report report;
    if (ioHelper != null) {
      report = new Report(ontology, ioHelper, useLabels);
    } else {
      report = new Report(ontology, useLabels);
    }

    // Load into dataset without imports
    Dataset dataset = QueryOperation.loadOntologyAsDataset(ontology, false);
    for (String queryName : queries.keySet()) {
      String fullQueryString = queries.get(queryName);
      String queryString;
      // Remove the headers
      if (fullQueryString.startsWith("#")) {
        queryString = fullQueryString.substring(fullQueryString.indexOf("PREFIX"));
      } else {
        queryString = fullQueryString;
      }
      List<Violation> violations = getViolations(dataset, queryString);
      // If violations is not returned properly, the query did not have the correct format
      if (violations == null) {
        throw new Exception(String.format(missingEntityBinding, queryName));
      }
      report.addViolations(queryName, profile.get(queryName), getViolations(dataset, queryString));
    }

    Integer violationCount = report.getTotalViolations();
    if (violationCount != 0) {
      System.out.println("Violations: " + violationCount);
      System.out.println("-----------------");
      System.out.println(ERROR + ":      " + report.getTotalViolations(ERROR));
      System.out.println(WARN + ":       " + report.getTotalViolations(WARN));
      System.out.println(INFO + ":       " + report.getTotalViolations(INFO));
    } else {
      System.out.println("No violations found.");
    }

    // System.out.println(report.getIRIs());
    String result;
    if (format != null && format.equalsIgnoreCase("yaml")) {
      result = report.toYAML();
    } else if (format != null && format.equalsIgnoreCase("csv")) {
      result = report.toCSV();
    } else {
      result = report.toTSV();
    }
    if (outputPath != null) {
      // If output is provided, write to that file
      try (FileWriter fw = new FileWriter(outputPath);
          BufferedWriter bw = new BufferedWriter(fw)) {
        logger.debug("Writing report to: " + outputPath);
        bw.write(result);
      }
    } else {
      // Otherwise output to terminal
      System.out.println(result);
    }

    // If a fail-on is provided, return false if there are violations of the given level
    if (failOn.equalsIgnoreCase("none")) {
      return true;
<<<<<<< HEAD
    } else if (failOn.equalsIgnoreCase(ERROR)) {
      return report.getTotalViolations(ERROR) <= 0;
    } else if (failOn.equalsIgnoreCase(WARN)) {
      return (report.getTotalViolations(ERROR) + report.getTotalViolations(WARN)) <= 0;
    } else if (failOn.equalsIgnoreCase(INFO)) {
=======
    } else if (failOn.equalsIgnoreCase("error")) {
      return report.getTotalViolations(ERROR) <= 0;
    } else if (failOn.equalsIgnoreCase("warn")) {
      return (report.getTotalViolations(ERROR) + report.getTotalViolations(WARN)) <= 0;
    } else if (failOn.equalsIgnoreCase("info")) {
>>>>>>> fe8dc949
      return report.getTotalViolations() <= 0;
    } else {
      throw new IllegalArgumentException(String.format(failOnError, failOn));
    }
  }

  /**
   * Given a set of rules (either as the default rule names or URL to a file), return a map of the
   * rule names and the corresponding query strings.
   *
   * @param rules set of rules to get queries for
   * @return map of rule name and query string
   * @throws IOException on any issue reading the query file
   * @throws URISyntaxException on issue converting URL to URI
   */
  private static Map<String, String> getQueryStrings(Set<String> rules)
      throws IOException, URISyntaxException {
    Set<String> defaultRules = new HashSet<>();
    Set<String> userRules = new HashSet<>();
    Map<String, String> queries = new HashMap<>();
    for (String rule : rules) {
      if (rule.startsWith("file://")) {
        userRules.add(rule);
      } else {
        defaultRules.add(rule);
      }
    }
    queries.putAll(getDefaultQueryStrings(defaultRules));
    queries.putAll(getUserQueryStrings(userRules));
    return queries;
  }

  /**
   * Given a set of user-provided query paths for a set of rules, return a map of the rule names and
   * the file (query) contents.
   *
   * @param rules set of file paths to user query files
   * @return map of rule name and query string
   * @throws URISyntaxException on issue converting file path URL to URI
   * @throws IOException on any issue reading the file
   */
  private static Map<String, String> getUserQueryStrings(Set<String> rules)
      throws URISyntaxException, IOException {
    Map<String, String> queries = new HashMap<>();
    for (String rule : rules) {
      File file = new File(new URL(rule).toURI());
      queries.put(rule, FileUtils.readFileToString(file));
    }
    return queries;
  }

  /**
   * Given a set of default rules, return a map of the rule names and query strings. This is a
   * "brute-force" method to retrieve default query file contents from packaged jar.
   *
   * @param rules subset of the default rules to include
   * @return map of rule name and query string
   * @throws URISyntaxException on issue converting path to URI
   * @throws IOException on any issue with accessing files or file contents
   */
  private static Map<String, String> getDefaultQueryStrings(Set<String> rules)
      throws IOException, URISyntaxException {
    URL dirURL = ReportOperation.class.getClassLoader().getResource(queryDir);
    Map<String, String> queries = new HashMap<>();
    // Handle simple file path, probably accessed during testing
    if (dirURL != null && dirURL.getProtocol().equals("file")) {
      String[] queryFilePaths = new File(dirURL.toURI()).list();
      if (queryFilePaths == null || queryFilePaths.length == 0) {
        throw new IOException(
            "Cannot access report query files. There are no files in the directory.");
      }
      for (String qPath : queryFilePaths) {
        String ruleName = qPath.substring(qPath.lastIndexOf("/")).split(".")[0];
        // Only add it to the queries if the rule set contains that rule
        // If rules == null, include all rules
        if (rules == null || rules.contains(ruleName)) {
          queries.put(ruleName, FileUtils.readFileToString(new File(qPath)));
        }
      }
      return queries;
    }
    // Handle inside jar file
    // This will be the case any time someone runs ROBOT via CLI
    if (dirURL == null) {
      String cls = ReportOperation.class.getName().replace(".", "/") + ".class";
      dirURL = ReportOperation.class.getClassLoader().getResource(cls);
    }
<<<<<<< HEAD
    String protocol;
    if (dirURL != null) {
      protocol = dirURL.getProtocol();
    } else {
      throw new IOException(
          "Cannot access report query files in JAR. The directory address is null.");
=======
    if (dirURL == null) {
      throw new IOException(
          "Cannot access report query files in JAR. The resource does not exist.");
>>>>>>> fe8dc949
    }
    String protocol = dirURL.getProtocol();
    if (protocol.equals("jar")) {
      String jarPath = dirURL.getPath().substring(5, dirURL.getPath().indexOf("!"));
      // Get all entries in jar
      Enumeration<JarEntry> entries;
      try (JarFile jar = new JarFile(URLDecoder.decode(jarPath, "UTF-8"))) {
        entries = jar.entries();
        if (!entries.hasMoreElements()) {
          throw new IOException(
              "Cannot access report query files in JAR. There are no entries in the JAR.");
        }
        // Track rules that have successfully been retrieved
        while (entries.hasMoreElements()) {
          JarEntry resource = entries.nextElement();
          String resourceName = resource.getName();
          if (resourceName.startsWith(queryDir) && !resourceName.endsWith("/")) {
            // Get just the rule name
            String ruleName =
                resourceName.substring(
                    resourceName.lastIndexOf("/") + 1, resourceName.indexOf(".rq"));
            // Only add it to the queries if the rule set contains that rule
            // If rules == null, include all rules
            if (rules == null || rules.contains(ruleName)) {
              InputStream is = jar.getInputStream(resource);
              StringBuilder sb = new StringBuilder();
              try (BufferedReader br = new BufferedReader(new InputStreamReader(is))) {
                String chr;
                while ((chr = br.readLine()) != null) {
                  sb.append(chr);
                }
              }
              queries.put(ruleName, sb.toString());
            }
          }
        }
      }
      return queries;
    }
    // If nothing has been returned, it's an exception
    throw new IOException("Cannot access report query files.");
  }

  /**
   * Given the path to a profile file (or null), return the rules and their levels (info, warn, or
   * error). If profile == null, return the default profile in the resources.
   *
   * @param path path to profile, or null
   * @return map of rule name and its reporting level
   * @throws IOException on any issue reading the profile file
   */
  private static Map<String, String> getProfile(String path) throws IOException {
    Map<String, String> profile = new HashMap<>();
    InputStream is;
    // If the file was not provided, get the default
    if (path == null) {
      is = ReportOperation.class.getResourceAsStream("/report_profile.txt");
    } else {
      is = new FileInputStream(new File(path));
    }
    try (BufferedReader br = new BufferedReader(new InputStreamReader(is))) {
      String line;
      while ((line = br.readLine()) != null) {
        String[] split = line.trim().split("\t");
        String level = split[0].toUpperCase();
        // The level should be: INFO, WARN, or ERROR
        if (!INFO.equals(level) && !WARN.equals(level) && !ERROR.equals(level)) {
          throw new IllegalArgumentException(String.format(reportLevelError, split[0]));
        }
        String rule = split[1];
        profile.put(rule, level);
      }
    }
    return profile;
  }

  /**
   * Given a QuerySolution and a String var to retrieve, return the value of the the var. If the var
   * is not in the solution, return null.
   *
   * @param qs QuerySolution
   * @param var String variable to retrieve from result
   * @return string or null
   */
  private static String getQueryResultOrNull(QuerySolution qs, String var) {
    try {
      return qs.get(var).toString();
    } catch (NullPointerException e) {
      return null;
    }
  }

  /**
   * Given an ontology as a DatasetGraph and a query, return the violations found by that query.
   *
   * @param dsg the ontology as a graph
   * @param query the query
   * @return List of Violations
   * @throws IOException on issue parsing query
   */
  private static List<Violation> getViolations(DatasetGraph dsg, String query) throws IOException {
    return getViolations(DatasetFactory.create(dsg), query);
  }

  /**
   * Given an ontology as a Dataset and a query, return the violations found by that query.
   *
   * @param dataset the ontology/ontologies as a dataset
   * @param query the query
   * @return List of Violations
   * @throws IOException on issue parsing query
   */
  private static List<Violation> getViolations(Dataset dataset, String query) throws IOException {
    ResultSet violationSet = QueryOperation.execQuery(dataset, query);

    List<Violation> violations = new ArrayList<>();

    while (violationSet.hasNext()) {
      QuerySolution qs = violationSet.next();
      // entity should never be null
      String entity = getQueryResultOrNull(qs, "entity");
      if (entity == null) {
        return null;
      }
      // skip RDFS and OWL terms
      if (entity != null && (entity.contains("/rdf-schema#") || entity.contains("/owl#"))) {
        continue;
      }
      Violation violation = new Violation(entity);
      // try and get a property and value from the query
      String property = getQueryResultOrNull(qs, "property");
      String value = getQueryResultOrNull(qs, "value");
      // add details to Violation
      if (property != null) {
        violation.addStatement(property, value);
      }
      violations.add(violation);
    }
    return violations;
  }
}<|MERGE_RESOLUTION|>--- conflicted
+++ resolved
@@ -87,17 +87,8 @@
    * @param iohelper IOHelper to work with ontology
    * @throws Exception on any reporting error
    */
-<<<<<<< HEAD
-  public static void report(OWLOntology ontology, IOHelper iohelper) {
-    try {
-      report(ontology, null, null, null, null);
-    } catch (Exception e) {
-      logger.error("Unable to complete reporting.");
-    }
-=======
   public static void report(OWLOntology ontology, IOHelper iohelper) throws Exception {
     report(ontology, null, null, null, null);
->>>>>>> fe8dc949
   }
 
   /**
@@ -110,18 +101,9 @@
    * @param options map of report options
    * @throws Exception on any reporting error
    */
-<<<<<<< HEAD
-  public static void report(OWLOntology ontology, IOHelper iohelper, Map<String, String> options) {
-    try {
-      report(ontology, null, null, null, null);
-    } catch (Exception e) {
-      logger.error("Unable to complete reporting.");
-    }
-=======
   public static void report(OWLOntology ontology, IOHelper iohelper, Map<String, String> options)
       throws Exception {
     report(ontology, null, null, null, null);
->>>>>>> fe8dc949
   }
 
   /**
@@ -251,19 +233,11 @@
     // If a fail-on is provided, return false if there are violations of the given level
     if (failOn.equalsIgnoreCase("none")) {
       return true;
-<<<<<<< HEAD
     } else if (failOn.equalsIgnoreCase(ERROR)) {
       return report.getTotalViolations(ERROR) <= 0;
     } else if (failOn.equalsIgnoreCase(WARN)) {
       return (report.getTotalViolations(ERROR) + report.getTotalViolations(WARN)) <= 0;
     } else if (failOn.equalsIgnoreCase(INFO)) {
-=======
-    } else if (failOn.equalsIgnoreCase("error")) {
-      return report.getTotalViolations(ERROR) <= 0;
-    } else if (failOn.equalsIgnoreCase("warn")) {
-      return (report.getTotalViolations(ERROR) + report.getTotalViolations(WARN)) <= 0;
-    } else if (failOn.equalsIgnoreCase("info")) {
->>>>>>> fe8dc949
       return report.getTotalViolations() <= 0;
     } else {
       throw new IllegalArgumentException(String.format(failOnError, failOn));
@@ -351,18 +325,9 @@
       String cls = ReportOperation.class.getName().replace(".", "/") + ".class";
       dirURL = ReportOperation.class.getClassLoader().getResource(cls);
     }
-<<<<<<< HEAD
-    String protocol;
-    if (dirURL != null) {
-      protocol = dirURL.getProtocol();
-    } else {
-      throw new IOException(
-          "Cannot access report query files in JAR. The directory address is null.");
-=======
     if (dirURL == null) {
       throw new IOException(
           "Cannot access report query files in JAR. The resource does not exist.");
->>>>>>> fe8dc949
     }
     String protocol = dirURL.getProtocol();
     if (protocol.equals("jar")) {
