--- conflicted
+++ resolved
@@ -1,19 +1,7 @@
 package org.obolibrary.robot;
 
-<<<<<<< HEAD
 import java.util.*;
 import org.semanticweb.owlapi.model.*;
-=======
-import java.util.ArrayList;
-import java.util.HashMap;
-import java.util.List;
-import java.util.Map;
-import java.util.Set;
-import org.semanticweb.owlapi.model.OWLAnnotation;
-import org.semanticweb.owlapi.model.OWLImportsDeclaration;
-import org.semanticweb.owlapi.model.OWLOntology;
-import org.semanticweb.owlapi.model.RemoveImport;
->>>>>>> cdfd42e7
 import org.semanticweb.owlapi.model.parameters.Imports;
 import org.slf4j.Logger;
 import org.slf4j.LoggerFactory;
@@ -180,7 +168,6 @@
             .addAxioms(targetOntology, ontology.getAxioms(Imports.INCLUDED));
       } else {
         // Merge the ontologies with imports excluded
-<<<<<<< HEAD
         Set<OWLOntology> imports = targetOntology.getImports();
         try {
           RemoveOperation.removeImports(targetOntology);
@@ -199,11 +186,6 @@
               dataFactory.getOWLImportsDeclaration(imp.getOntologyID().getOntologyIRI().orNull());
           manager.applyChange(new AddImport(targetOntology, dec));
         }
-=======
-        targetOntology
-            .getOWLOntologyManager()
-            .addAxioms(targetOntology, ontology.getAxioms(Imports.EXCLUDED));
->>>>>>> cdfd42e7
       }
       if (includeAnnotations) {
         for (OWLAnnotation annotation : ontology.getAnnotations()) {
