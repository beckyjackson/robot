package org.obolibrary.robot;

import java.util.*;
import java.util.regex.Matcher;
import java.util.regex.Pattern;
import javax.annotation.Nonnull;
import org.obolibrary.robot.exceptions.ColumnException;
import org.obolibrary.robot.exceptions.RowParseException;
import org.semanticweb.owlapi.apibinding.OWLManager;
import org.semanticweb.owlapi.manchestersyntax.parser.ManchesterOWLSyntaxClassExpressionParser;
import org.semanticweb.owlapi.model.*;
import org.semanticweb.owlapi.util.SimpleShortFormProvider;
import org.slf4j.Logger;
import org.slf4j.LoggerFactory;

/** @author <a href="mailto:rctauber@gmail.com">Becky Tauber</a> */
public class Template {

  /** Logger */
  private static final Logger logger = LoggerFactory.getLogger(Template.class);

  /** Template IOHelper to resolve prefixes. */
  private IOHelper ioHelper;

  /** Template QuotedEntityChecker to get entities and IRIs by label. */
  private QuotedEntityChecker checker;

  /** Manchester Syntax parser to parse class expressions. */
  private ManchesterOWLSyntaxClassExpressionParser parser;

  /** Set of axioms generated from template. */
  private Set<OWLAxiom> axioms;

  /** Name of the table. */
  private String name;

  /** Location of IDs (ID). */
  private int idColumn = -1;

  /** Location of labels (LABEL, A rdfs:label, A label). */
  private int labelColumn = -1;

  /** Location of entity types (TYPE). */
  private int typeColumn = -1;

  /** Location of class types (CLASS_TYPE). */
  private int classTypeColumn = -1;

  /** Location of property types (PROPERTY_TYPE). */
  private int propertyTypeColumn = -1;

  /** Location of property characteristic (CHARACTERISTIC). */
  private int characteristicColumn = -1;

  /** Location of individual types (INDIVIDUAL_TYPE). */
  private int individualTypeColumn = -1;

  /** Character to split property characteristics on. */
  private String characteristicSplit = null;

  /** Character to split generic types on. */
  private String typeSplit = null;

  /** List of human-readable template headers. */
  private List<String> headers;

  /** List of ROBOT template strings. */
  private List<String> templates;

  /** All other rows of the table (does not include headers and template strings). */
  private List<List<String>> tableRows;

  /** Row number tracker. Start with 2 to skip headers. */
  private int rowNum = 2;

  /** Shared data factory. */
  private final OWLDataFactory dataFactory = OWLManager.getOWLDataFactory();

  /** Namespace for error messages. */
  private static final String NS = "template#";

  /** Error message when an annotation property has a characteristic. */
  private static final String annotationPropertyCharacteristicError =
      NS
          + "ANNOTATION PROPERTY CHARACTERISTIC ERROR annotation property '%s' should not have any characteristics at line %d, column %d in table \"%s\"";

  /** Error message when an annotation property gets a property type other than subproperty. */
  private static final String annotationPropertyTypeError =
      NS
          + "ANNOTATION PROPERTY TYPE ERROR annotation property %s type '%s' must be 'subproperty' at row %d, column %d in table \"%s\".";

  /** Error message when an invalid class type is provided. */
  private static final String classTypeError =
      NS + "CLASS TYPE ERROR class %s has unknown type '%s' at row %d, column %d in table \"%s\".";

  /** Error message when CLASS_TYPE has a SPLIT. */
  private static final String classTypeSplitError =
      NS
          + "CLASS TYPE SPLIT ERROR the SPLIT functionality should not be used for CLASS_TYPE in column %d in table \"%s\".";

  /**
   * Error message when a template column does not have a header. Expects: column number, table name
   */
  private static final String columnMismatchError =
      NS
          + "COLUMN MISMATCH ERROR the template string in column %d must have a corresponding header in table \"%s\"";

  /** Error message when a data property has a characteristic other than 'functional'. */
  private static final String dataPropertyCharacteristicError =
      NS
          + "DATA PROPERTY CHARACTERISTIC ERROR data property '%s' can only have characteristic 'functional' at line %d, column %d in table \"%s\".";

  /** Error message when an invalid individual type is provided. */
  private static final String individualTypeError =
      NS
          + "INDIVIDUAL TYPE ERROR individual %s has unknown type '%s' at row %d, column %d in table \"%s\".";

  /** Error message when INDIVIDUAL_TYPE has a SPLIT. */
  private static final String individualTypeSplitError =
      NS
          + "INDIVIDUAL TYPE SPLIT ERROR the SPLIT functionality should not be used for INDIVIDUAL_TYPE in column %d in table \"%s\".";

  /** Error message when an invalid property type is provided. */
  private static final String propertyTypeError =
      NS
          + "PROPERTY TYPE ERROR property %s has unknown type '%s' at row %d, column %d in table \"%s\".";

  /** Error message when more than one logical type is used in PROPERTY_TYPE. */
  private static final String propertyTypeSplitError =
      NS
          + "PROPERTY TYPE SPLIT ERROR the SPLIT functionality should not be used for PROPERTY_TYPE in column %d in table \"%s\".";

  /** Error message when property characteristic not valid. */
  private static final String unknownCharacteristicError =
      NS
          + "UNKNOWN CHARACTERISTIC ERROR property '%s' has unknown characteristic '%s' at line %d, column %d in table \"%s\".";

  /**
   * Error message when a template cannot be understood. Expects: table name, column number, column
   * name, template.
   */
  private static final String unknownTemplateError =
      NS
          + "UNKNOWN TEMPLATE ERROR could not interpret template string \"%4$s\" for column %2$d (\"%3$s\") in table \"%1$s\".";

  private static final String unknownEntityError =
      NS
          + "UNKNOWN ENTITY ERROR could not interpret '%1$s' in row %2$d, column %3$d (\"%4$s\") in table \"%5$s\".";

  private static final List<String> validClassTypes =
      new ArrayList<>(Arrays.asList("subclass", "disjoint", "equivalent"));

  /**
   * Given a template name and a list of rows, create a template object with a new IOHelper and
   * QuotedEntityChecker. The rows are added to the object, new labels from the rows are added to
   * the checker, and a Manchester Syntax parser is created.
   *
   * @param name template name
   * @param rows list of rows (lists)
   * @throws Exception on issue creating IOHelper or adding table to template object
   */
  public Template(@Nonnull String name, @Nonnull List<List<String>> rows) throws Exception {
    this.name = name;
    this.ioHelper = new IOHelper();
    tableRows = new ArrayList<>();
    templates = new ArrayList<>();
    headers = new ArrayList<>();
    axioms = new HashSet<>();

    checker = new QuotedEntityChecker();
    checker.setIOHelper(this.ioHelper);
    checker.addProvider(new SimpleShortFormProvider());

    // Add the contents of the tableRows
    addTable(rows);
    addLabels();
    createParser();
  }

  /**
   * Given a template name, a list of rows, and an IOHelper, create a template object with a new
   * QuotedEntityChecker. The rows are added to the object, new labels from the rows are added to
   * the checker, and a Manchester Syntax parser is created.
   *
   * @param name template name
   * @param rows list of rows (lists)
   * @param ioHelper IOHelper to resolve prefixes
   * @throws Exception on issue adding table to template object
   */
  public Template(@Nonnull String name, @Nonnull List<List<String>> rows, IOHelper ioHelper)
      throws Exception {
    this.name = name;
    this.ioHelper = ioHelper;
    tableRows = new ArrayList<>();
    templates = new ArrayList<>();
    headers = new ArrayList<>();
    axioms = new HashSet<>();

    checker = new QuotedEntityChecker();
    checker.setIOHelper(this.ioHelper);
    checker.addProvider(new SimpleShortFormProvider());
    checker.addProperty(dataFactory.getRDFSLabel());

    // Add the contents of the tableRows
    addTable(rows);
    addLabels();
    createParser();
  }

  /**
   * Given a template name, a list of rows, and an input ontology, create a template object with a
   * new IOHelper and QuotedEntityChecker populated by the input ontology. The rows are added to the
   * object, new labels from the rows are added to the checker, and a Manchester Syntax parser is
   * created.
   *
   * @param name template name
   * @param rows list of rows (lists)
   * @param inputOntology OWLOntology to get labels of entities for QuotedEntityChecker
   * @throws Exception on issue creating IOHelper or adding table to template object
   */
  public Template(@Nonnull String name, @Nonnull List<List<String>> rows, OWLOntology inputOntology)
      throws Exception {
    this.name = name;
    ioHelper = new IOHelper();
    tableRows = new ArrayList<>();
    templates = new ArrayList<>();
    headers = new ArrayList<>();
    axioms = new HashSet<>();

    checker = new QuotedEntityChecker();
    checker.setIOHelper(this.ioHelper);
    checker.addProvider(new SimpleShortFormProvider());
    checker.addProperty(dataFactory.getRDFSLabel());
    if (inputOntology != null) {
      checker.addAll(inputOntology);
    }

    // Add the contents of the tableRows
    addTable(rows);
    addLabels();
    createParser();
  }

  /**
   * Given a template name, a list of rows, an input ontology, and an IOHelper, create a template
   * object with a new QuotedEntityChecker with the IOHelper populated by the input ontology. The
   * rows are added to the object, new labels from the rows are added to the checker, and a
   * Manchester Syntax parser is created.
   *
   * @param name template name
   * @param rows list of rows (lists)
   * @param inputOntology OWLOntology to get labels of entities for QuotedEntityChecker
   * @param ioHelper IOHelper to resolve prefixes
   * @throws Exception on issue adding table to template object
   */
  public Template(
      @Nonnull String name,
      @Nonnull List<List<String>> rows,
      OWLOntology inputOntology,
      IOHelper ioHelper)
      throws Exception {
    this.name = name;
    this.ioHelper = ioHelper;
    tableRows = new ArrayList<>();
    templates = new ArrayList<>();
    headers = new ArrayList<>();
    axioms = new HashSet<>();

    checker = new QuotedEntityChecker();
    checker.setIOHelper(this.ioHelper);
    checker.addProvider(new SimpleShortFormProvider());
    checker.addProperty(dataFactory.getRDFSLabel());
    if (inputOntology != null) {
      checker.addAll(inputOntology);
    }

    // Add the contents of the tableRows
    addTable(rows);
    addLabels();
    createParser();
  }

  /**
   * Given a template name, a list of rows, an IOHelper, and a QuotedEntityChecker, create a
   * template object. The rows are added to the object, new labels from the rows are added to the
   * checker, and a Manchester Syntax parser is created.
   *
   * @param name template name
   * @param rows list of rows (lists)
   * @param inputOntology OWLOntology to get labels of entities for QuotedEntityChecker
   * @param ioHelper IOHelper to resolve prefixes
   * @param checker QuotedEntityChecker to get entities by label
   * @throws Exception on issue adding table to template object
   */
  public Template(
      @Nonnull String name,
      @Nonnull List<List<String>> rows,
      OWLOntology inputOntology,
      IOHelper ioHelper,
      QuotedEntityChecker checker)
      throws Exception {
    this.name = name;
    this.ioHelper = ioHelper;
    if (checker == null) {
      this.checker = new QuotedEntityChecker();
      this.checker.setIOHelper(this.ioHelper);
      this.checker.addProvider(new SimpleShortFormProvider());
      this.checker.addProperty(dataFactory.getRDFSLabel());
    } else {
      this.checker = checker;
    }
    tableRows = new ArrayList<>();
    templates = new ArrayList<>();
    headers = new ArrayList<>();
    axioms = new HashSet<>();

    if (inputOntology != null) {
      this.checker.addAll(inputOntology);
    }

    // Add the contents of the tableRows
    addTable(rows);
    addLabels();
    createParser();
    parser.setOWLEntityChecker(this.checker);
  }

  /**
   * Return the QuotedEntityChecker.
   *
   * @return QuotedEntityChecker
   */
  public QuotedEntityChecker getChecker() {
    return checker;
  }

  /**
   * Generate an OWLOntology based on the rows of the template.
   *
   * @return new OWLOntology
   * @throws Exception on issue parsing rows to axioms or creating new ontology
   */
  public OWLOntology generateOutputOntology() throws Exception {
    return generateOutputOntology(null, false, null);
  }

  /**
   * Generate an OWLOntology based on the rows of the template.
   *
   * @param outputIRI IRI for final ontology
   * @param force if true, do not exit on errors
   * @return new OWLOntology
   * @throws Exception on issue parsing rows to axioms or creating new ontology
   */
  public OWLOntology generateOutputOntology(String outputIRI, boolean force) throws Exception {
    return generateOutputOntology(outputIRI, force, null);
  }

  /**
   * Generate an OWLOntology with given IRI based on the rows of the template.
   *
   * @param outputIRI IRI for final ontology
   * @param force if true, do not exit on errors
   * @param errorsPath path to errors table when force=true
   * @return new OWLOntology
   * @throws Exception on issue parsing rows to axioms or creating new ontology
   */
  public OWLOntology generateOutputOntology(String outputIRI, boolean force, String errorsPath)
      throws Exception {
    // Set to true on first exception
    boolean hasException = false;

    List<String[]> errors = new ArrayList<>();
    errors.add(
        new String[] {"ID", "table", "cell", "level", "rule ID", "rule name", "value", "fix"});
    int errCount = 0;
    for (List<String> row : tableRows) {
      try {
        processRow(row);
      } catch (RowParseException e) {
        // If force = false, fail on the first exception
        if (!force) {
          throw e;
        }

        // otherwise print exceptions as they show up
        hasException = true;
        errCount++;
        logger.error(e.getMessage().substring(e.getMessage().indexOf("#") + 1));

        // Only add to errors table if we have a row & col num
        if (e.rowNum != -1 && e.colNum != -1) {
          errors.add(
              new String[] {
                String.valueOf(errCount),
                this.name,
                cellToA1(e.rowNum, e.colNum),
                "error",
                e.ruleID,
                e.ruleName,
                e.cellValue,
                ""
              });
        }
      }
    }

    if (hasException) {
      logger.warn("Ontology created from template with errors");
      if (errorsPath != null) {
        // Write errors to file
        IOHelper.writeTable(errors, errorsPath);
      }
    }

    // Create a new ontology object to add axioms to
    OWLOntologyManager manager = OWLManager.createOWLOntologyManager();
    OWLOntology outputOntology;
    if (outputIRI != null) {
      IRI iri = IRI.create(outputIRI);
      outputOntology = manager.createOntology(iri);
    } else {
      outputOntology = manager.createOntology();
    }

    manager.addAxioms(outputOntology, axioms);

    return outputOntology;
  }

  /**
   * Given a list of rows for a table, first validate the headers and template strings. Then, get
   * the location of important columns (e.g. IDs and labels). Finally, add all template rows to the
   * object.
   *
   * @param rows list of rows (lists)
   * @throws Exception on malformed template
   */
  private void addTable(List<List<String>> rows) throws Exception {
    // Get and validate headers
    headers = rows.get(0);
    templates = rows.get(1);

    for (int column = 0; column < templates.size(); column++) {
      String template = templates.get(column).trim();
      if (template.isEmpty()) {
        // If the template is empty, skip this column
        continue;
      }

      // Validate that there's a header in this column
      // It's OK if there's a header without a template
      String header;
      try {
        header = headers.get(column).trim();
      } catch (IndexOutOfBoundsException e) {
        // Template row is longer than header row
        // Which means there is at least one header missing
        throw new ColumnException(String.format(columnMismatchError, column, name));
      }
      if (header.isEmpty()) {
        // Template string is not empty
        // Header string is empty
        throw new ColumnException(String.format(columnMismatchError, column, name));
      }

      // Validate the template string
      if (!TemplateHelper.validateTemplateString(template)) {
        throw new ColumnException(
            String.format(unknownTemplateError, name, column, headers.get(column), template));
      }

      // Get the location of important columns
      // If it is an annotation, check if it resolves to RDFS label
      if (template.startsWith("A ")) {
        String property = template.substring(2);
        maybeSetLabelColumn(property, column);
      } else if (template.startsWith("AT ")) {
        String property;
        if (template.contains("^^")) {
          property = template.substring(3, template.indexOf("^^")).trim();
        } else {
          property = template.substring(3).trim();
        }
        maybeSetLabelColumn(property, column);
      } else if (template.startsWith("AL ")) {
        String property;
        if (template.contains("@")) {
          property = template.substring(3, template.indexOf("@")).trim();
        } else {
          property = template.substring(3).trim();
        }
        maybeSetLabelColumn(property, column);
      } else if (template.startsWith("AI ")) {
        String property = template.substring(3);
        maybeSetLabelColumn(property, column);
      } else if (template.equals("ID")) {
        // Unique identifier (CURIE, IRI...)
        idColumn = column;
      } else if (template.equals("LABEL")) {
        // Label identifier
        labelColumn = column;
      } else if (template.startsWith("TYPE")) {
        // Entity type
        typeColumn = column;
        if (template.contains("SPLIT=")) {
          typeSplit = template.substring(template.indexOf("SPLIT=") + 6);
        }
      } else if (template.startsWith("CLASS_TYPE")) {
        // Class expression type
        classTypeColumn = column;
        if (template.contains("SPLIT=")) {
          // Classes should only have one class type
          throw new ColumnException(String.format(classTypeSplitError, column, name));
        }
      } else if (template.startsWith("PROPERTY_TYPE")) {
        // Property expression type
        propertyTypeColumn = column;
        if (template.contains("SPLIT=")) {
          // Instances should only have one individual type
          throw new ColumnException(String.format(propertyTypeSplitError, column, name));
        }
      } else if (template.startsWith("INDIVIDUAL_TYPE")) {
        // Individual expression type
        individualTypeColumn = column;
        if (template.contains("SPLIT=")) {
          // Instances should only have one individual type
          throw new ColumnException(String.format(individualTypeSplitError, column, name));
        }
      } else if (template.startsWith("CHARACTERISTIC")) {
        // Property characteristic
        characteristicColumn = column;
        if (template.contains("SPLIT=")) {
          characteristicSplit = template.substring(template.indexOf("SPLIT=") + 6);
        }
      }
    }

    // Each template needs a way to identify the entities
    // Without one, we cannot continue
    if (idColumn == -1 && labelColumn == -1) {
      throw new ColumnException(
          "Template row must include an \"ID\" or \"LABEL\" column in table: " + name);
    }

    // Add the rest of the tableRows to Template
    for (int rowNum = 2; rowNum < rows.size(); rowNum++) {
      List<String> row = rows.get(rowNum);
      if (idColumn != -1) {
        if (row.size() > idColumn && row.get(idColumn).trim().equals("")) {
          continue;
        } else if (row.size() <= idColumn) {
          continue;
        }
      } else if (labelColumn != -1) {
        if (row.size() > labelColumn && row.get(labelColumn).equals("")) {
          continue;
        } else if (row.size() <= labelColumn) {
          continue;
        }
      }
      tableRows.add(row);
    }
  }

  /** Add the labels from the rows of the template to the QuotedEntityChecker. */
  private void addLabels() {
    // If there's no label column, we can't add labels
    if (labelColumn == -1) {
      return;
    }
    for (List<String> row : tableRows) {
      String id = null;
      if (idColumn != -1) {
        try {
          id = row.get(idColumn);
        } catch (IndexOutOfBoundsException e) {
          // ignore
        }
      }

      String label = null;
      try {
        label = row.get(labelColumn);
      } catch (IndexOutOfBoundsException e) {
        // ignore
      }

      if (idColumn != -1 && id == null) {
        continue;
      }

      if (id == null || label == null) {
        continue;
      }

      String type = null;
      if (typeColumn != -1) {
        try {
          type = row.get(typeColumn);
        } catch (IndexOutOfBoundsException e) {
          // ignore
        }
      }
      if (type == null || type.trim().isEmpty()) {
        type = "class";
      }

      IRI iri = ioHelper.createIRI(id, true);
      if (iri == null) {
        iri = IRI.create(id);
      }

      // Try to resolve a CURIE
      IRI typeIRI = ioHelper.createIRI(type, true);

      // Set to IRI string or to type string
      String typeOrIRI = type;
      if (typeIRI != null) {
        typeOrIRI = typeIRI.toString();
      }

      OWLEntity entity;
      switch (typeOrIRI) {
        case "":
        case "http://www.w3.org/2002/07/owl#Class":
        case "class":
          entity = dataFactory.getOWLEntity(EntityType.CLASS, iri);
          break;

        case "http://www.w3.org/2002/07/owl#ObjectProperty":
        case "object property":
          entity = dataFactory.getOWLEntity(EntityType.OBJECT_PROPERTY, iri);
          break;

        case "http://www.w3.org/2002/07/owl#DataProperty":
        case "data property":
          entity = dataFactory.getOWLEntity(EntityType.DATA_PROPERTY, iri);
          break;

        case "http://www.w3.org/2002/07/owl#AnnotationProperty":
        case "annotation property":
          entity = dataFactory.getOWLEntity(EntityType.ANNOTATION_PROPERTY, iri);
          break;

        case "http://www.w3.org/2002/07/owl#Individual":
        case "individual":
        case "http://www.w3.org/2002/07/owl#NamedIndividual":
        case "named individual":
          entity = dataFactory.getOWLEntity(EntityType.NAMED_INDIVIDUAL, iri);
          break;

        case "http://www.w3.org/2002/07/owl#Datatype":
        case "datatype":
          entity = dataFactory.getOWLEntity(EntityType.DATATYPE, iri);
          break;

        default:
          // Assume type is an individual (checked later)
          entity = dataFactory.getOWLEntity(EntityType.NAMED_INDIVIDUAL, iri);
          break;
      }
      checker.add(entity, label);
    }
  }

  /** Create a Manchester Syntax parser from the OWLDataFactory and QuotedEntityChecker. */
  private void createParser() {
    this.parser = new ManchesterOWLSyntaxClassExpressionParser(dataFactory, checker);
  }

  /**
   * Process each of the table rows. First, get an entity based on ID or label. If the template
   * contains an ID column, but it is empty, skip that row. If it does not contain an ID column,
   * skip if the label is empty. Add axioms based on the entity type (class, object property, data
   * property, annotation property, datatype, or individual).
   *
   * @throws Exception on issue creating axioms from template
   */
  private void processRow(List<String> row) throws Exception {
    rowNum++;

    String id = null;
    try {
      id = row.get(idColumn);
      if (id.trim().isEmpty()) {
        id = null;
      }
    } catch (IndexOutOfBoundsException e) {
      // ignore
    }
    String label = null;
    try {
      label = row.get(labelColumn);
      if (label.trim().isEmpty()) {
        label = null;
      }
    } catch (IndexOutOfBoundsException e) {
      // ignore
    }
    String type = null;
    try {
      type = row.get(typeColumn);
      if (type.trim().isEmpty()) {
        type = null;
      }
    } catch (IndexOutOfBoundsException e) {
      // ignore
    }

    // Skip if no ID and no label
    if (id == null && label == null) {
      return;
    }

    if (type == null) {
      // Try to guess the type from already existing entities
      if (label != null) {
        OWLEntity e = checker.getOWLEntity(label);
        if (e != null) {
          type = e.getEntityType().getIRI().toString();
        }
      } else {
        OWLEntity e = checker.getOWLEntity(id);
        if (e != null) {
          type = e.getEntityType().getIRI().toString();
        }
      }
      // If the entity type is not defined
      // and the entity does not already exist
      // default to class
      if (type == null) {
        type = "class";
      }
    }

    // Create an IRI for the subject of this row
    IRI iri = getIRI(id, label);
    if (iri == null) {
      // Unable to create an IRI from the entity
      if (idColumn != -1) {
        if (id != null) {
          // Has an ID column with contents that could not be resolved
          throw new RowParseException(
              String.format(unknownEntityError, id, rowNum, idColumn + 1, "ID", name),
              rowNum,
              idColumn + 1,
              id);
        } else {
          // Has an ID column, but it's empty
          return;
        }
      } else {
        // No ID column and label could not be resolved
        throw new RowParseException(
            String.format(unknownEntityError, label, rowNum, labelColumn + 1, "LABEL", name),
            rowNum,
            labelColumn + 1,
            label);
      }
    }

    // Try to resolve a CURIE
    IRI typeIRI = ioHelper.createIRI(type, true);

    // Set to IRI string or to type string
    String typeOrIRI = type;
    if (typeIRI != null) {
      typeOrIRI = typeIRI.toString();
    }

    switch (typeOrIRI) {
      case "http://www.w3.org/2002/07/owl#Class":
      case "class":
        addClassAxioms(iri, row);
        break;

      case "http://www.w3.org/2002/07/owl#ObjectProperty":
      case "object property":
        addObjectPropertyAxioms(iri, row);
        break;

      case "http://www.w3.org/2002/07/owl#DataProperty":
      case "data property":
        addDataPropertyAxioms(iri, row);
        break;

      case "http://www.w3.org/2002/07/owl#AnnotationProperty":
      case "annotation property":
        addAnnotationPropertyAxioms(iri, row);
        break;

      case "http://www.w3.org/2002/07/owl#Datatype":
      case "datatype":
        addDatatypeAxioms(iri, row);
        break;

      case "http://www.w3.org/2002/07/owl#Individual":
      case "individual":
      case "http://www.w3.org/2002/07/owl#NamedIndividual":
      case "named individual":
      default:
        addIndividualAxioms(iri, row);
        break;
    }
  }

  /* CLASS AXIOMS */

  /**
   * Given a class IRI and the row containing the class details, generate class axioms.
   *
   * @param iri class IRI
   * @param row list of template values for given class
   * @throws Exception on issue creating class axioms from template
   */
  private void addClassAxioms(IRI iri, List<String> row) throws Exception {
    if (iri == null) {
      return;
    }
    // Add the declaration
    OWLClass cls = dataFactory.getOWLClass(iri);
    OWLDeclarationAxiom ax = dataFactory.getOWLDeclarationAxiom(cls);
    axioms.add(ax);

    String classType = null;
    if (classTypeColumn != -1) {
      try {
        classType = row.get(classTypeColumn);
      } catch (IndexOutOfBoundsException e) {
        // do nothing
      }
    }
    if (classType == null || classType.trim().isEmpty()) {
      classType = "subclass";
    } else {
      classType = classType.trim().toLowerCase();
    }

    if (!validClassTypes.contains(classType)) {
      // Unknown class type
      throw new RowParseException(
          String.format(
              classTypeError,
              cls.getIRI().getShortForm(),
              classType,
              rowNum,
              classTypeColumn + 1,
              name),
          rowNum,
          classTypeColumn + 1,
          classType);
    }

    // Iterate through all columns and add annotations as we go
    // Also collect any class expressions that will be used in logical definitions
    // We collect all of these together so that equivalent expressions can be made into an
    // intersection
    // Instead of adding them in as we iterate through
    Map<Integer, Set<OWLClassExpression>> subclassExpressionColumns = new HashMap<>();
    Map<Integer, Set<OWLClassExpression>> equivalentExpressionColumns = new HashMap<>();
    Map<Integer, Set<OWLClassExpression>> intersectionEquivalentExpressionColumns = new HashMap<>();
    Map<Integer, Set<OWLClassExpression>> disjointExpressionColumns = new HashMap<>();
    for (int column = 0; column < templates.size(); column++) {
      String template = templates.get(column);
      String value = null;
      try {
        value = row.get(column);
      } catch (IndexOutOfBoundsException e) {
        // do nothing
      }

      if (value == null || value.trim().isEmpty()) {
        continue;
      }

      if (template.startsWith("A") || template.startsWith("LABEL")) {
        // Handle class annotations
        Set<OWLAnnotation> annotations = getAnnotations(template, value, row, column);
        for (OWLAnnotation annotation : annotations) {
          axioms.add(dataFactory.getOWLAnnotationAssertionAxiom(iri, annotation));
        }
      } else if (template.startsWith("SC")) {
        // Subclass expression
        subclassExpressionColumns.put(
            column,
            TemplateHelper.getClassExpressions(name, parser, template, value, rowNum, column));
      } else if (template.startsWith("EC")) {
        // Equivalent expression
        equivalentExpressionColumns.put(
            column,
            TemplateHelper.getClassExpressions(name, parser, template, value, rowNum, column));
      } else if (template.startsWith("DC")) {
        // Disjoint expression
        disjointExpressionColumns.put(
            column,
            TemplateHelper.getClassExpressions(name, parser, template, value, rowNum, column));
      } else if (template.startsWith("C") && !template.startsWith("CLASS_TYPE")) {
        // Use class type to determine what to do with the expression
        switch (classType) {
          case "subclass":
            subclassExpressionColumns.put(
                column,
                TemplateHelper.getClassExpressions(name, parser, template, value, rowNum, column));
            break;
          case "equivalent":
            intersectionEquivalentExpressionColumns.put(
                column,
                TemplateHelper.getClassExpressions(name, parser, template, value, rowNum, column));
            break;
          case "disjoint":
            disjointExpressionColumns.put(
                column,
                TemplateHelper.getClassExpressions(name, parser, template, value, rowNum, column));
            break;
          default:
            break;
        }
      }
    }

    // Add the axioms
    if (!subclassExpressionColumns.isEmpty()) {
      addSubClassAxioms(cls, subclassExpressionColumns, row);
    }
    if (!equivalentExpressionColumns.isEmpty()) {
      addEquivalentClassesAxioms(cls, equivalentExpressionColumns, row);
    }
    if (!intersectionEquivalentExpressionColumns.isEmpty()) {
      // Special case to support legacy "C"/"equivalent" class type
      // Which is the intersection of all C columns
      addIntersectionEquivalentClassesAxioms(cls, intersectionEquivalentExpressionColumns, row);
    }
    if (!disjointExpressionColumns.isEmpty()) {
      addDisjointClassAxioms(cls, disjointExpressionColumns, row);
    }
  }

  /**
   * Given an OWLClass, a map of column number to class expressions, and the row containing the
   * class details, generate subClassOf axioms for the class where the parents are the class
   * expressions. Maybe annotate the axioms.
   *
   * @param cls OWLClass to create subClassOf axioms for
   * @param expressionColumns map of column numbers to sets of parent class expressions
   * @param row list of template values for given class
   * @throws Exception on issue getting axiom annotations
   */
  private void addSubClassAxioms(
      OWLClass cls, Map<Integer, Set<OWLClassExpression>> expressionColumns, List<String> row)
      throws Exception {
    // Generate axioms
    for (int column : expressionColumns.keySet()) {
      // Maybe get an annotation on the expression
      Set<OWLAnnotation> axiomAnnotations = maybeGetAxiomAnnotations(row, column);
      Set<OWLClassExpression> exprs = expressionColumns.get(column);
      // Each expression will be its own subclass statement
      for (OWLClassExpression expr : exprs) {
        axioms.add(dataFactory.getOWLSubClassOfAxiom(cls, expr, axiomAnnotations));
      }
    }
  }

  /**
   * Given an OWLClass, a map of column number to class expressions, and the row containing the
   * class details, generate equivalent class axioms for the class where the equivalents are the
   * class expressions. Maybe annotate the axioms.
   *
   * @param cls OWLClass to create equivalentClasses axiom for
   * @param expressionColumns map of column number to equivalent class expression
   * @param row list of template values for given class
   * @throws Exception on issue getting axiom annotations
   */
  private void addEquivalentClassesAxioms(
      OWLClass cls, Map<Integer, Set<OWLClassExpression>> expressionColumns, List<String> row)
      throws Exception {
    Set<OWLAnnotation> axiomAnnotations = new HashSet<>();
    Set<OWLClassExpression> expressions = new HashSet<>();
    expressions.add(cls);
    for (int column : expressionColumns.keySet()) {
      // Maybe get an annotation on the expression (all annotations will be on the one intersection)
      axiomAnnotations.addAll(maybeGetAxiomAnnotations(row, column));
      // Add all expressions to the set of expressions
      expressions.addAll(expressionColumns.get(column));
    }
    // Create the axiom as an intersection of the provided expressions
    axioms.add(dataFactory.getOWLEquivalentClassesAxiom(expressions, axiomAnnotations));
  }

  /**
   * Given an OWLClass, a map of column number to class expressions, and the row for this class,
   * generate an equivalentClasses axiom for the class where the equivalent is the intersection of
   * the provided class expressions. Maybe annotate the axioms.
   *
   * @param cls OWLClass to create equivalentClasses axiom for
   * @param expressionColumns map of column number to equivalent class expression
   * @param row list of template values for given class
   * @throws Exception on issue getting axiom annotations
   */
  private void addIntersectionEquivalentClassesAxioms(
      OWLClass cls, Map<Integer, Set<OWLClassExpression>> expressionColumns, List<String> row)
      throws Exception {
    Set<OWLAnnotation> axiomAnnotations = new HashSet<>();
    Set<OWLClassExpression> expressions = new HashSet<>();
    for (int column : expressionColumns.keySet()) {
      // Maybe get an annotation on the expression (all annotations will be on the one intersection)
      axiomAnnotations.addAll(maybeGetAxiomAnnotations(row, column));
      // Add all expressions to the set of expressions
      expressions.addAll(expressionColumns.get(column));
    }
    // Create the axiom as an intersection of the provided expressions
    OWLObjectIntersectionOf intersection = dataFactory.getOWLObjectIntersectionOf(expressions);
    axioms.add(dataFactory.getOWLEquivalentClassesAxiom(cls, intersection, axiomAnnotations));
  }

  /**
   * Given an OWLClass, a map of column number to class expressions, and the row containing the
   * class details, generate disjointClasses axioms for the class where the disjoints are the class
   * expressions. Maybe annotate the axioms.
   *
   * @param cls OWLClass to create disjointClasses axioms for
   * @param expressionColumns map of column number to equivalent class expression
   * @param row list of template values for given class
   * @throws Exception on issue getting axiom annotations
   */
  private void addDisjointClassAxioms(
      OWLClass cls, Map<Integer, Set<OWLClassExpression>> expressionColumns, List<String> row)
      throws Exception {
    for (int column : expressionColumns.keySet()) {
      // Maybe get an annotation on the expression
      Set<OWLAnnotation> axiomAnnotations = maybeGetAxiomAnnotations(row, column);
      Set<OWLClassExpression> exprs = expressionColumns.get(column);
      // Each expression will be its own disjoint statement
      for (OWLClassExpression expr : exprs) {
        Set<OWLClassExpression> disjoint = new HashSet<>(Arrays.asList(cls, expr));
        axioms.add(dataFactory.getOWLDisjointClassesAxiom(disjoint, axiomAnnotations));
      }
    }
  }

  /* OBJECT PROPERTY AXIOMS */

  /**
   * Given an object property IRI and the row containing the property details, generate property
   * axioms.
   *
   * @param iri object property IRI
   * @param row list of template values for given object property
   * @throws Exception on issue creating object property axioms from template
   */
  private void addObjectPropertyAxioms(IRI iri, List<String> row) throws Exception {
    // Add the declaration
    axioms.add(
        dataFactory.getOWLDeclarationAxiom(
            dataFactory.getOWLEntity(EntityType.OBJECT_PROPERTY, iri)));

    // Maybe get a property type (default subproperty)
    String propertyType = getPropertyType(row);

    // Maybe get characteristics (default none)
    List<String> characteristics = getCharacteristics(row);

    // Create the property object
    OWLObjectProperty property = dataFactory.getOWLObjectProperty(iri);

    // Handle special property types
    for (String c : characteristics) {
      switch (c.trim().toLowerCase()) {
        case "asymmetric":
          axioms.add(dataFactory.getOWLAsymmetricObjectPropertyAxiom(property));
          break;
        case "functional":
          axioms.add(dataFactory.getOWLFunctionalObjectPropertyAxiom(property));
          break;
        case "inversefunctional":
        case "inverse functional":
          axioms.add(dataFactory.getOWLInverseFunctionalObjectPropertyAxiom(property));
          break;
        case "irreflexive":
          axioms.add(dataFactory.getOWLIrreflexiveObjectPropertyAxiom(property));
          break;
        case "reflexive":
          axioms.add(dataFactory.getOWLReflexiveObjectPropertyAxiom(property));
          break;
        case "symmetric":
          axioms.add(dataFactory.getOWLSymmetricObjectPropertyAxiom(property));
          break;
        case "transitive":
          axioms.add(dataFactory.getOWLTransitiveObjectPropertyAxiom(property));
          break;
        default:
          throw new Exception(
              String.format(
                  unknownCharacteristicError,
                  property.getIRI().getShortForm(),
                  c,
                  rowNum,
                  characteristicColumn,
                  name));
      }
    }

    for (int column = 0; column < templates.size(); column++) {
      String template = templates.get(column);
      String value = null;
      try {
        value = row.get(column);
      } catch (IndexOutOfBoundsException e) {
        // do nothing
      }

      if (value == null || value.trim().isEmpty()) {
        continue;
      }

      if (template.startsWith("A") || template.startsWith("LABEL")) {
        // Handle annotations
        Set<OWLAnnotation> annotations = getAnnotations(template, value, row, column);
        for (OWLAnnotation annotation : annotations) {
          axioms.add(dataFactory.getOWLAnnotationAssertionAxiom(iri, annotation));
        }
      } else if (template.startsWith("SP")) {
        // Subproperty expressions
        Set<OWLObjectPropertyExpression> expressions =
            TemplateHelper.getObjectPropertyExpressions(
                name, checker, template, value, rowNum, column);
        addSubObjectPropertyAxioms(property, expressions, row, column);
      } else if (template.startsWith("EP")) {
        // Equivalent properties expressions
        Set<OWLObjectPropertyExpression> expressions =
            TemplateHelper.getObjectPropertyExpressions(
                name, checker, template, value, rowNum, column);
        addEquivalentObjectPropertiesAxioms(property, expressions, row, column);
      } else if (template.startsWith("DP")) {
        // Disjoint properties expressions
        Set<OWLObjectPropertyExpression> expressions =
            TemplateHelper.getObjectPropertyExpressions(
                name, checker, template, value, rowNum, column);
        addDisjointObjectPropertiesAxioms(property, expressions, row, column);
      } else if (template.startsWith("IP")) {
        // Inverse properties expressions
        Set<OWLObjectPropertyExpression> expressions =
            TemplateHelper.getObjectPropertyExpressions(
                name, checker, template, value, rowNum, column);
        addInverseObjectPropertiesAxioms(property, expressions, row, column);
      } else if (template.startsWith("P") && !template.startsWith("PROPERTY_TYPE")) {
        // Use the property type to determine what type of expression
        Set<OWLObjectPropertyExpression> expressions =
            TemplateHelper.getObjectPropertyExpressions(
                name, checker, template, value, rowNum, column);
        switch (propertyType) {
          case "subproperty":
            addSubObjectPropertyAxioms(property, expressions, row, column);
            break;
          case "equivalent":
            addEquivalentObjectPropertiesAxioms(property, expressions, row, column);
            break;
          case "disjoint":
            addDisjointObjectPropertiesAxioms(property, expressions, row, column);
            break;
          case "inverse":
            addInverseObjectPropertiesAxioms(property, expressions, row, column);
            break;
          default:
            // Unknown property type
            throw new RowParseException(
                String.format(
<<<<<<< HEAD
                    propertyTypeError, iri.getShortForm(), propertyType, rowNum, column + 1, name),
                rowNum,
                column + 1,
                value);
=======
                    propertyTypeError, iri.getShortForm(), propertyType, rowNum, column, name));
>>>>>>> 2fc3ac5f
        }
      } else if (template.startsWith("DOMAIN")) {
        // Handle domains
        Set<OWLClassExpression> expressions =
            TemplateHelper.getClassExpressions(name, parser, template, value, rowNum, column);
        addObjectPropertyDomains(property, expressions, row, column);
      } else if (template.startsWith("RANGE")) {
        // Handle ranges
        Set<OWLClassExpression> expressions =
            TemplateHelper.getClassExpressions(name, parser, template, value, rowNum, column);
        addObjectPropertyRanges(property, expressions, row, column);
      }
    }
  }

  /**
   * Given an OWLObjectProperty, a set of OWLObjectPropertyExpressions, and the row containing the
   * property details, generate subPropertyOf axioms for the property where the parents are the
   * property expressions. Maybe annotate the axioms.
   *
   * @param property OWLObjectProperty to create subPropertyOf axioms for
   * @param expressions set of OWLObjectPropertyExpressions
   * @param row list of template values for given property
   * @param column column number of logical template string
   * @throws Exception on issue getting axiom annotations
   */
  private void addSubObjectPropertyAxioms(
      OWLObjectProperty property,
      Set<OWLObjectPropertyExpression> expressions,
      List<String> row,
      int column)
      throws Exception {
    // Maybe get an annotation on the expression
    Set<OWLAnnotation> axiomAnnotations = maybeGetAxiomAnnotations(row, column);

    // Generate axioms
    for (OWLObjectPropertyExpression expr : expressions) {
      axioms.add(dataFactory.getOWLSubObjectPropertyOfAxiom(property, expr, axiomAnnotations));
    }
  }

  /**
   * Given an OWLObjectProperty, a set of OWLObjectPropertyExpressions, and the row containing the
   * property details, generate equivalentProperties axioms for the property where the equivalents
   * are the property expressions. Maybe annotate the axioms.
   *
   * @param property OWLObjectProperty to create equivalentProperties axioms for
   * @param expressions set of equivalent OWLObjectPropertyExpressions
   * @param row list of template values for given property
   * @param column column number of logical template string
   * @throws Exception on issue getting axiom annotations
   */
  private void addEquivalentObjectPropertiesAxioms(
      OWLObjectProperty property,
      Set<OWLObjectPropertyExpression> expressions,
      List<String> row,
      int column)
      throws Exception {
    // Maybe get an annotation on the expression
    Set<OWLAnnotation> axiomAnnotations = maybeGetAxiomAnnotations(row, column);

    // Generate axioms
    for (OWLObjectPropertyExpression expr : expressions) {
      axioms.add(
          dataFactory.getOWLEquivalentObjectPropertiesAxiom(property, expr, axiomAnnotations));
    }
  }

  /**
   * Given an OWLObjectProperty, a set of OWLObjectPropertyExpressions, and the row containing the
   * property details, generate disjointProperties axioms for the property where the disjoints are
   * the property expressions. Maybe annotate the axioms.
   *
   * @param property OWLObjectProperty to create disjointProperties axioms for
   * @param expressions set of disjoint OWLObjectPropertyExpressions
   * @param row list of template values for given property
   * @param column column number of logical template string
   * @throws Exception on issue getting axiom annotations
   */
  private void addDisjointObjectPropertiesAxioms(
      OWLObjectProperty property,
      Set<OWLObjectPropertyExpression> expressions,
      List<String> row,
      int column)
      throws Exception {
    // Maybe get an annotation on the expression
    Set<OWLAnnotation> axiomAnnotations = maybeGetAxiomAnnotations(row, column);

    // Generate axioms
    expressions.add(property);
    axioms.add(dataFactory.getOWLDisjointObjectPropertiesAxiom(expressions, axiomAnnotations));
  }

  /**
   * Given an OWLObjectProperty, a set of OWLObjectPropertyExpressions, and the row containing the
   * property details, generate inverseProperties axioms for the property where the inverses are the
   * property expressions. Maybe annotate the axioms.
   *
   * @param property OWLObjectProperty to create inverseProperties axioms for
   * @param expressions set of inverse OWLObjectPropertyExpressions
   * @param row list of template values for given property
   * @param column column number of logical template string
   * @throws Exception on issue getting axiom annotations
   */
  private void addInverseObjectPropertiesAxioms(
      OWLObjectProperty property,
      Set<OWLObjectPropertyExpression> expressions,
      List<String> row,
      int column)
      throws Exception {
    // Maybe get an annotation on the expression
    Set<OWLAnnotation> axiomAnnotations = maybeGetAxiomAnnotations(row, column);

    // Generate axioms
    for (OWLObjectPropertyExpression expr : expressions) {
      axioms.add(dataFactory.getOWLInverseObjectPropertiesAxiom(property, expr, axiomAnnotations));
    }
  }

  /**
   * Given an OWLObjectProperty, a set of OWLClassExpressions, the row containing the property
   * details, and a column location, generate domain axioms where the domains are the class
   * expressions. Maybe annotation the axioms.
   *
   * @param property OWLObjectProperty to create domain axioms for
   * @param expressions set of domain OWLClassExpressions
   * @param row list of template values for given property
   * @param column column number of logical template string
   * @throws Exception on issue getting axiom annotations
   */
  private void addObjectPropertyDomains(
      OWLObjectProperty property, Set<OWLClassExpression> expressions, List<String> row, int column)
      throws Exception {
    // Maybe get an annotation on the expression
    Set<OWLAnnotation> axiomAnnotations = maybeGetAxiomAnnotations(row, column);

    // Generate axioms
    for (OWLClassExpression expr : expressions) {
      axioms.add(dataFactory.getOWLObjectPropertyDomainAxiom(property, expr, axiomAnnotations));
    }
  }

  /**
   * Given an OWLObjectProperty, a set of OWLClassExpressions, the row containing the property
   * details, and a column location, generate range axioms where the ranges are the class
   * expressions. Maybe annotation the axioms.
   *
   * @param property OWLObjectProperty to create range axioms for
   * @param expressions set of range OWLClassExpressions
   * @param row list of template values for given property
   * @param column column number of logical template string
   * @throws Exception on issue getting axiom annotations
   */
  private void addObjectPropertyRanges(
      OWLObjectProperty property, Set<OWLClassExpression> expressions, List<String> row, int column)
      throws Exception {
    // Maybe get an annotation on the expression
    Set<OWLAnnotation> axiomAnnotations = maybeGetAxiomAnnotations(row, column);

    // Generate axioms
    for (OWLClassExpression expr : expressions) {
      axioms.add(dataFactory.getOWLObjectPropertyRangeAxiom(property, expr, axiomAnnotations));
    }
  }

  /* DATA PROPERTY AXIOMS */

  /**
   * Given an data property IRI and the row containing the property details, generate property
   * axioms.
   *
   * @param iri data property IRI
   * @param row list of template values for given data property
   * @throws Exception on issue creating data property axioms from template
   */
  private void addDataPropertyAxioms(IRI iri, List<String> row) throws Exception {
    // Add the declaration
    axioms.add(
        dataFactory.getOWLDeclarationAxiom(
            dataFactory.getOWLEntity(EntityType.DATA_PROPERTY, iri)));

    OWLDataProperty property = dataFactory.getOWLDataProperty(iri);

    // Maybe get property type (default subproperty)
    String propertyType = getPropertyType(row);

    // Maybe get property characteristics (default empty list)
    List<String> characteristics = getCharacteristics(row);

    // Maybe add property characteristics
    for (String c : characteristics) {
      if (!c.equalsIgnoreCase("functional")) {
        throw new Exception(
            String.format(
                dataPropertyCharacteristicError,
                property.getIRI().getShortForm(),
                rowNum,
                characteristicColumn,
                name));
      }
      axioms.add(dataFactory.getOWLFunctionalDataPropertyAxiom(property));
    }

    for (int column = 0; column < templates.size(); column++) {
      String template = templates.get(column);
      String value = null;
      try {
        value = row.get(column);
      } catch (IndexOutOfBoundsException e) {
        // do nothing
      }

      if (value == null || value.trim().isEmpty()) {
        continue;
      }

      String split = null;
      if (template.contains("SPLIT=")) {
        split = template.substring(template.indexOf("SPLIT=") + 6).trim();
      }

      if (template.startsWith("A") || template.startsWith("LABEL")) {
        // Handle annotations
        Set<OWLAnnotation> annotations = getAnnotations(template, value, row, column);
        for (OWLAnnotation annotation : annotations) {
          axioms.add(dataFactory.getOWLAnnotationAssertionAxiom(iri, annotation));
        }
      } else if (template.startsWith("SP")) {
        // Subproperty expressions
        Set<OWLDataPropertyExpression> expressions =
            TemplateHelper.getDataPropertyExpressions(
                name, checker, template, value, rowNum, column);
        addSubDataPropertyAxioms(property, expressions, row, column);
      } else if (template.startsWith("EP")) {
        // Equivalent properties expressions
        Set<OWLDataPropertyExpression> expressions =
            TemplateHelper.getDataPropertyExpressions(
                name, checker, template, value, rowNum, column);
        addEquivalentDataPropertiesAxioms(property, expressions, row, column);
      } else if (template.startsWith("DP")) {
        // Disjoint properties expressions
        Set<OWLDataPropertyExpression> expressions =
            TemplateHelper.getDataPropertyExpressions(
                name, checker, template, value, rowNum, column);
        addDisjointDataPropertiesAxioms(property, expressions, row, column);
      } else if (template.startsWith("IP")) {
        // Cannot use inverse with data properties
        throw new RowParseException(
            String.format(
<<<<<<< HEAD
                propertyTypeError, iri.getShortForm(), propertyType, rowNum, column + 1, name),
            rowNum,
            column + 1,
            value);
=======
                propertyTypeError, iri.getShortForm(), propertyType, rowNum, column, name));
>>>>>>> 2fc3ac5f
      } else if (template.startsWith("P ") && !template.startsWith("PROPERTY_TYPE")) {
        // Use property type to handle expression type
        Set<OWLDataPropertyExpression> expressions =
            TemplateHelper.getDataPropertyExpressions(
                name, checker, template, value, rowNum, column);
        switch (propertyType) {
          case "subproperty":
            addSubDataPropertyAxioms(property, expressions, row, column);
            break;
          case "equivalent":
            addEquivalentDataPropertiesAxioms(property, expressions, row, column);
            break;
          case "disjoint":
            addDisjointDataPropertiesAxioms(property, expressions, row, column);
            break;
          default:
            // Unknown property type
            throw new RowParseException(
                String.format(
<<<<<<< HEAD
                    propertyTypeError, iri.getShortForm(), propertyType, rowNum, column + 1, name),
                rowNum,
                column + 1,
                value);
=======
                    propertyTypeError, iri.getShortForm(), propertyType, rowNum, column, name));
>>>>>>> 2fc3ac5f
        }
      } else if (template.startsWith("DOMAIN")) {
        // Handle domains
        Set<OWLClassExpression> expressions =
            TemplateHelper.getClassExpressions(name, parser, template, value, rowNum, column);
        addDataPropertyDomains(property, expressions, row, column);
      } else if (template.startsWith("RANGE")) {
        // Handle ranges
        Set<OWLDatatype> datatypes =
            TemplateHelper.getDatatypes(name, checker, value, split, rowNum, column);
        addDataPropertyRanges(property, datatypes, row, column);
      }
    }
  }

  /**
   * Given an OWLDataProperty, a set of OWLDataPropertyExpressions, and the row containing the
   * property details, generate subPropertyOf axioms for the property where the parents are the
   * property expressions. Maybe annotate the axioms.
   *
   * @param property OWLDataProperty to create subPropertyOf axioms for
   * @param expressions set of parent OWLDataPropertyExpressions
   * @param row list of template values for given property
   * @param column column number of logical template string
   * @throws Exception on issue getting axiom annotations
   */
  private void addSubDataPropertyAxioms(
      OWLDataProperty property,
      Set<OWLDataPropertyExpression> expressions,
      List<String> row,
      int column)
      throws Exception {
    // Maybe get an annotation on the expression
    Set<OWLAnnotation> axiomAnnotations = maybeGetAxiomAnnotations(row, column);

    // Generate axioms
    for (OWLDataPropertyExpression expr : expressions) {
      if (expr != null) {
        axioms.add(dataFactory.getOWLSubDataPropertyOfAxiom(property, expr, axiomAnnotations));
      }
    }
  }

  /**
   * Given an OWLDataProperty, a set of OWLDataPropertyExpressions, and the row containing the
   * property details, generate equivalentProperties axioms for the property where the equivalents
   * are the property expressions. Maybe annotate the axioms.
   *
   * @param property OWLDataProperty to create equivalentProperties axioms for
   * @param expressions set of equivalent OWLDataPropertyExpressions
   * @param row list of template values for given property
   * @param column column number of logical template string
   * @throws Exception on issue getting axiom annotations
   */
  private void addEquivalentDataPropertiesAxioms(
      OWLDataProperty property,
      Set<OWLDataPropertyExpression> expressions,
      List<String> row,
      int column)
      throws Exception {
    // Maybe get an annotation on the expression
    Set<OWLAnnotation> axiomAnnotations = maybeGetAxiomAnnotations(row, column);

    // Generate axioms
    for (OWLDataPropertyExpression expr : expressions) {
      axioms.add(dataFactory.getOWLEquivalentDataPropertiesAxiom(property, expr, axiomAnnotations));
    }
  }

  /**
   * Given an OWLDataProperty, a set of OWLObjectPropertyExpressions, and the row containing the
   * property details, generate disjointProperties axioms for the property where the disjoints are
   * the property expressions. Maybe annotate the axioms.
   *
   * @param property OWLDataProperty to create disjointProperties axioms for
   * @param expressions set of disjoint OWLDataPropertyExpressions
   * @param row list of template values for given property
   * @param column column number of logical template string
   * @throws Exception on issue getting axiom annotations
   */
  private void addDisjointDataPropertiesAxioms(
      OWLDataProperty property,
      Set<OWLDataPropertyExpression> expressions,
      List<String> row,
      int column)
      throws Exception {
    // Maybe get an annotation on the expression
    Set<OWLAnnotation> axiomAnnotations = maybeGetAxiomAnnotations(row, column);

    // Generate axioms
    expressions.add(property);
    axioms.add(dataFactory.getOWLDisjointDataPropertiesAxiom(expressions, axiomAnnotations));
  }

  /**
   * Given an OWLDataProperty, a set of OWLClassExpressions, the row containing the property
   * details, and a column location, generate domain axioms where the domains are the class
   * expressions. Maybe annotation the axioms.
   *
   * @param property OWLDataProperty to create domain axioms for
   * @param expressions set of domain OWLClassExpressions
   * @param row list of template values for given property
   * @param column column number of logical template string
   * @throws Exception on issue getting axiom annotations
   */
  private void addDataPropertyDomains(
      OWLDataProperty property, Set<OWLClassExpression> expressions, List<String> row, int column)
      throws Exception {
    // Maybe get an annotation on the expression
    Set<OWLAnnotation> axiomAnnotations = maybeGetAxiomAnnotations(row, column);

    // Generate axioms
    for (OWLClassExpression expr : expressions) {
      axioms.add(dataFactory.getOWLDataPropertyDomainAxiom(property, expr, axiomAnnotations));
    }
  }

  /**
   * Given an OWLObjectProperty, a set of OWLDatatypes, the row containing the property details, and
   * a column location, generate range axioms where the ranges are the datatypes. Maybe annotation
   * the axioms.
   *
   * @param property OWLObjectProperty to create range axioms for
   * @param datatypes set of range OWLDatatypes
   * @param row list of template values for given property
   * @param column column number of logical template string
   * @throws Exception on issue getting axiom annotations
   */
  private void addDataPropertyRanges(
      OWLDataProperty property, Set<OWLDatatype> datatypes, List<String> row, int column)
      throws Exception {
    // Maybe get an annotation on the expression
    Set<OWLAnnotation> axiomAnnotations = maybeGetAxiomAnnotations(row, column);

    // Generate axioms
    for (OWLDatatype datatype : datatypes) {
      axioms.add(dataFactory.getOWLDataPropertyRangeAxiom(property, datatype, axiomAnnotations));
    }
  }

  /* ANNOTATION PROPERTY AXIOMS */

  /**
   * Given an annotation property IRI and the row containing the property details, generate property
   * axioms.
   *
   * @param iri annotation property IRI
   * @param row list of template values for given annotation property
   * @throws Exception on issue creating annotation property axioms from template
   */
  private void addAnnotationPropertyAxioms(IRI iri, List<String> row) throws Exception {
    // Add the declaration
    axioms.add(
        dataFactory.getOWLDeclarationAxiom(
            dataFactory.getOWLEntity(EntityType.ANNOTATION_PROPERTY, iri)));

    String propertyType = getPropertyType(row);

    if (!propertyType.equals("subproperty")) {
      // Annotation properties can only have type "subproperty"
      throw new RowParseException(
          String.format(
              annotationPropertyTypeError, iri, propertyType, rowNum, propertyTypeColumn + 1, name),
          rowNum,
          propertyTypeColumn + 1,
          propertyType);
    }

    // Annotation properties should not have characteristics
    if (characteristicColumn != -1) {
      String propertyCharacteristicString = row.get(characteristicColumn);
      if (propertyCharacteristicString != null && !propertyCharacteristicString.trim().isEmpty()) {
        throw new RowParseException(
            String.format(
                annotationPropertyCharacteristicError,
                iri.getShortForm(),
                rowNum,
                characteristicColumn + 1,
                name),
            rowNum,
            characteristicColumn + 1,
            propertyCharacteristicString);
      }
    }

    // Create the property object
    OWLAnnotationProperty property = dataFactory.getOWLAnnotationProperty(iri);

    for (int column = 0; column < templates.size(); column++) {
      String template = templates.get(column);
      String value = null;
      try {
        value = row.get(column);
      } catch (IndexOutOfBoundsException e) {
        // do nothing
      }

      if (value == null || value.trim().isEmpty()) {
        continue;
      }

      // Maybe get the split character
      String split = null;
      if (template.contains("SPLIT=")) {
        split = template.substring(template.indexOf("SPLIT=") + 6).trim();
      }

      if (template.startsWith("A") || template.startsWith("LABEL")) {
        // Handle annotations
        Set<OWLAnnotation> annotations = getAnnotations(template, value, row, column);
        for (OWLAnnotation annotation : annotations) {
          axioms.add(dataFactory.getOWLAnnotationAssertionAxiom(iri, annotation));
        }
      } else if (template.startsWith("SP")
          || template.startsWith("P") && !template.startsWith("PROPERTY_TYPE")) {
        // Handle property logic
        Set<OWLAnnotationProperty> parents =
            TemplateHelper.getAnnotationProperties(checker, value, split);
        addSubAnnotationPropertyAxioms(property, parents, row, column);
      } else if (template.startsWith("DOMAIN")) {
        // Handle domains
        Set<IRI> iris = TemplateHelper.getValueIRIs(checker, value, split);
        addAnnotationPropertyDomains(property, iris, row, column);
      } else if (template.startsWith("RANGE")) {
        // Handle ranges
        Set<IRI> iris = TemplateHelper.getValueIRIs(checker, value, split);
        addAnnotationPropertyRanges(property, iris, row, column);
      }
    }
  }

  /**
   * Given an OWLAnnotationProperty, a set of OWLAnnotationProperties, and the row containing the
   * property details, generate subPropertyOf axioms for the property where the parents are the
   * other properties. Maybe annotate the axioms.
   *
   * @param property OWLObjectProperty to create subPropertyOf axioms for
   * @param parents set of parent OWLAnnotationProperties
   * @param row list of template values for given property
   * @param column column number of logical template string
   * @throws Exception on issue getting axiom annotations
   */
  private void addSubAnnotationPropertyAxioms(
      OWLAnnotationProperty property,
      Set<OWLAnnotationProperty> parents,
      List<String> row,
      int column)
      throws Exception {
    // Maybe get an annotation on the subproperty axiom
    Set<OWLAnnotation> axiomAnnotations = maybeGetAxiomAnnotations(row, column);

    // Generate axioms
    for (OWLAnnotationProperty parent : parents) {
      axioms.add(
          dataFactory.getOWLSubAnnotationPropertyOfAxiom(property, parent, axiomAnnotations));
    }
  }

  /**
   * Given an OWLAnnotationProperty, a set of IRIs, the row containing the property details, and a
   * column location, generate domain axioms where the domains are the IRIs. Maybe annotation the
   * axioms.
   *
   * @param property OWLObjectProperty to create domain axioms for
   * @param iris set of domain IRIs
   * @param row list of template values for given property
   * @param column column number of logical template string
   * @throws Exception on issue getting axiom annotations
   */
  private void addAnnotationPropertyDomains(
      OWLAnnotationProperty property, Set<IRI> iris, List<String> row, int column)
      throws Exception {
    // Maybe get an annotation on the expression
    Set<OWLAnnotation> axiomAnnotations = maybeGetAxiomAnnotations(row, column);

    // Generate axioms
    for (IRI iri : iris) {
      axioms.add(dataFactory.getOWLAnnotationPropertyDomainAxiom(property, iri, axiomAnnotations));
    }
  }

  /**
   * Given an OWLAnnotationProperty, a set of IRIs, the row containing the property details, and a
   * column location, generate range axioms where the ranges are the IRIs. Maybe annotation the
   * axioms.
   *
   * @param property OWLAnnotationProperty to create range axioms for
   * @param iris set of range IRIs
   * @param row list of template values for given property
   * @param column column number of logical template string
   * @throws Exception on issue getting axiom annotations
   */
  private void addAnnotationPropertyRanges(
      OWLAnnotationProperty property, Set<IRI> iris, List<String> row, int column)
      throws Exception {
    // Maybe get an annotation on the expression
    Set<OWLAnnotation> axiomAnnotations = maybeGetAxiomAnnotations(row, column);

    // Generate axioms
    for (IRI iri : iris) {
      axioms.add(dataFactory.getOWLAnnotationPropertyRangeAxiom(property, iri, axiomAnnotations));
    }
  }

  /* DATATYPE AXIOMS */

  /**
   * Given a datatype IRI and the row containing the datatype details, generate datatype axioms.
   *
   * @param iri datatype IRI
   * @param row list of template values for given datatype
   * @throws Exception on issue creating datatype annotations
   */
  private void addDatatypeAxioms(IRI iri, List<String> row) throws Exception {
    // Add the declaration
    axioms.add(
        dataFactory.getOWLDeclarationAxiom(dataFactory.getOWLEntity(EntityType.DATATYPE, iri)));

    for (int column = 0; column < templates.size(); column++) {
      String template = templates.get(column);
      String value = null;
      try {
        value = row.get(column);
      } catch (IndexOutOfBoundsException e) {
        // do nothing
      }

      if (value == null || value.trim().isEmpty()) {
        continue;
      }

      // Handle annotations
      if (template.startsWith("A")) {
        // Add the annotations to the datatype
        Set<OWLAnnotation> annotations = getAnnotations(template, value, row, column);
        for (OWLAnnotation annotation : annotations) {
          axioms.add(dataFactory.getOWLAnnotationAssertionAxiom(iri, annotation));
        }
      }
      // TODO - future support for data definitions with DT
    }
  }

  /* INDIVIDUAL AXIOMS */

  /**
   * Given an individual IRI and the row containing the individual details, generate individual
   * axioms.
   *
   * @param iri individual IRI
   * @param row list of template values for given individual
   * @throws Exception on issue creating individual axioms from template
   */
  private void addIndividualAxioms(IRI iri, List<String> row) throws Exception {
    // Should not return null, as empty defaults to a class
    String typeCol = row.get(typeColumn).trim();
    // Use the 'type' to get the class assertion for the individual
    // If it is owl:Individual or owl:NamedIndividual, it will not have a class assertion
    // There may be more than one class assertion - right now only named classes are supported
    List<String> types = new ArrayList<>();
    if (typeSplit != null) {
      for (String t : typeCol.split(Pattern.quote(typeSplit))) {
        if (!t.trim().equals("")) {
          types.add(t.trim());
        }
      }
    } else {
      types.add(typeCol.trim());
    }

    // The individualType is used to determine what kind of axioms are associated
    // e.g. different individuals, same individuals...
    // The default is just "named" individual (no special axioms)
    String individualType = "named";
    if (individualTypeColumn != -1) {
      try {
        individualType = row.get(individualTypeColumn);
      } catch (IndexOutOfBoundsException e) {
        // do nothing
      }
    }

    OWLNamedIndividual individual = dataFactory.getOWLNamedIndividual(iri);
    // Add declaration
    axioms.add(dataFactory.getOWLDeclarationAxiom(dataFactory.getOWLNamedIndividual(iri)));

    for (String type : types) {
      // Trim for safety
      type = type.trim();

      // Try to resolve a CURIE
      IRI typeIRI = ioHelper.createIRI(type, true);

      // Set to IRI string or to type string
      String typeOrIRI = type;
      if (typeIRI != null) {
        typeOrIRI = typeIRI.toString();
      }

      // Add a type if the type is not owl:Individual or owl:NamedIndividual
      if (!typeOrIRI.equalsIgnoreCase("individual")
          && !typeOrIRI.equalsIgnoreCase("named individual")
          && !typeOrIRI.equalsIgnoreCase("http://www.w3.org/2002/07/owl#NamedIndividual")
          && !typeOrIRI.equalsIgnoreCase("http://www.w3.org/2002/07/owl#Individual")) {
        OWLClass typeCls = checker.getOWLClass(type);
        if (typeCls != null) {
          axioms.add(dataFactory.getOWLClassAssertionAxiom(typeCls, individual));
        } else {
          // If the class is null, assume it is a class expression
          OWLClassExpression typeExpr =
              TemplateHelper.tryParse(name, parser, type, rowNum, typeColumn);
          axioms.add(dataFactory.getOWLClassAssertionAxiom(typeExpr, individual));
        }
      }
    }

    for (int column = 0; column < templates.size(); column++) {
      String template = templates.get(column);
      String split = null;
      if (template.contains("SPLIT=")) {
        split = template.substring(template.indexOf("SPLIT=") + 6).trim();
        template = template.substring(0, template.indexOf("SPLIT=")).trim();
      }

      String value = null;
      try {
        value = row.get(column);
      } catch (IndexOutOfBoundsException e) {
        // do nothing
      }

      if (value == null || value.trim().isEmpty()) {
        continue;
      }

      // Handle annotations
      if (template.startsWith("A") || template.startsWith("LABEL")) {
        // Add the annotations to the individual
        Set<OWLAnnotation> annotations = getAnnotations(template, value, row, column);
        for (OWLAnnotation annotation : annotations) {
          axioms.add(dataFactory.getOWLAnnotationAssertionAxiom(iri, annotation));
        }
      } else if (template.startsWith("SI")) {
        // Same individuals axioms
        Set<OWLIndividual> sameIndividuals = TemplateHelper.getIndividuals(checker, value, split);
        if (!sameIndividuals.isEmpty()) {
          addSameIndividualsAxioms(individual, sameIndividuals, row, column);
        }
      } else if (template.startsWith("DI")) {
        // Different individuals axioms
        Set<OWLIndividual> differentIndividuals =
            TemplateHelper.getIndividuals(checker, value, split);
        if (!differentIndividuals.isEmpty()) {
          addDifferentIndividualsAxioms(individual, differentIndividuals, row, column);
        }
      } else if (template.startsWith("TI ")) {
        if (split != null) {
          // Add the split back on for getClassExpressions
          template = template + " SPLIT=" + split;
        }
        Set<OWLClassExpression> typeExpressions =
            TemplateHelper.getClassExpressions(name, parser, template, value, rowNum, column);
        for (OWLClassExpression ce : typeExpressions) {
          axioms.add(dataFactory.getOWLClassAssertionAxiom(ce, individual));
        }
      } else if (template.startsWith("I") && !template.startsWith("INDIVIDUAL_TYPE")) {
        // Use individual type to determine how to handle expressions
        switch (individualType) {
          case "named":
            if (template.startsWith("I ")) {
              String propStr = template.substring(2).replace("'", "");
              OWLObjectProperty objectProperty = checker.getOWLObjectProperty(propStr);
              if (objectProperty != null) {
                Set<OWLIndividual> otherIndividuals =
                    TemplateHelper.getIndividuals(checker, value, split);
                addObjectPropertyAssertionAxioms(
                    individual, otherIndividuals, objectProperty, row, column);
                break;
              }
              OWLDataProperty dataProperty = checker.getOWLDataProperty(propStr);
              if (dataProperty != null) {
                Set<OWLLiteral> literals =
                    TemplateHelper.getLiterals(name, checker, value, split, rowNum, column);
                addDataPropertyAssertionAxioms(individual, literals, dataProperty, row, column);
                break;
              }
            }
            break;
          case "same":
            Set<OWLIndividual> sameIndividuals =
                TemplateHelper.getIndividuals(checker, value, split);
            if (!sameIndividuals.isEmpty()) {
              addSameIndividualsAxioms(individual, sameIndividuals, row, column);
            }
            break;
          case "different":
            Set<OWLIndividual> differentIndividuals =
                TemplateHelper.getIndividuals(checker, value, split);
            if (!differentIndividuals.isEmpty()) {
              addDifferentIndividualsAxioms(individual, differentIndividuals, row, column);
            }
            break;
          default:
            throw new RowParseException(
                String.format(
<<<<<<< HEAD
                    individualTypeError,
                    iri.getShortForm(),
                    individualType,
                    rowNum,
                    column + 1,
                    name),
                rowNum,
                column + 1,
                value);
=======
                    individualTypeError, iri.getShortForm(), individualType, rowNum, column, name));
>>>>>>> 2fc3ac5f
        }
      }
    }
  }

  /**
   * Given an OWLIndividual, a set of OWLIndividuals, an object property expression, the row as list
   * of strings, and the column number, add each individual as the object of the object property
   * expression for that individual.
   *
   * @param individual OWLIndividual to add object property assertion axioms to
   * @param otherIndividuals set of other OWLIndividuals representing the objects of the axioms
   * @param expression OWLObjectPropertyExpression to use as property of the axioms
   * @param row list of strings
   * @param column column number
   * @throws Exception on problem handling axiom annotations
   */
  private void addObjectPropertyAssertionAxioms(
      OWLNamedIndividual individual,
      Set<OWLIndividual> otherIndividuals,
      OWLObjectPropertyExpression expression,
      List<String> row,
      int column)
      throws Exception {
    // Maybe get an annotation on the subproperty axiom
    Set<OWLAnnotation> axiomAnnotations = maybeGetAxiomAnnotations(row, column);

    for (OWLIndividual other : otherIndividuals) {
      axioms.add(
          dataFactory.getOWLObjectPropertyAssertionAxiom(
              expression, individual, other, axiomAnnotations));
    }
  }

  /**
   * Given an OWLIndividual, a set of OWLLiterals, a data property expression, the row as list of
   * strings, and the column number, add each literal as the object of the data property expression
   * for that individual.
   *
   * @param individual OWLIndividual to add data property assertion axioms to
   * @param literals set of OWLLiterals representing the objects of the axioms
   * @param expression OWLDataPropertyExpression to use as property of the axioms
   * @param row list of strings
   * @param column column number
   * @throws Exception on problem handling axiom annotations
   */
  private void addDataPropertyAssertionAxioms(
      OWLNamedIndividual individual,
      Set<OWLLiteral> literals,
      OWLDataPropertyExpression expression,
      List<String> row,
      int column)
      throws Exception {
    // Maybe get an annotation on the subproperty axiom
    Set<OWLAnnotation> axiomAnnotations = maybeGetAxiomAnnotations(row, column);

    for (OWLLiteral lit : literals) {
      axioms.add(
          dataFactory.getOWLDataPropertyAssertionAxiom(
              expression, individual, lit, axiomAnnotations));
    }
  }

  /**
   * Given an OWLIndividual, a set of same individuals, a row as list of strings, and a column
   * number, add the same individual axioms.
   *
   * @param individual OWLIndiviudal to add axioms to
   * @param sameIndividuals set of same individuals
   * @param row list of strings
   * @param column column number
   * @throws Exception on problem handling axiom annotations
   */
  private void addSameIndividualsAxioms(
      OWLNamedIndividual individual,
      Set<OWLIndividual> sameIndividuals,
      List<String> row,
      int column)
      throws Exception {
    // Maybe get an annotation on the subproperty axiom
    Set<OWLAnnotation> axiomAnnotations = maybeGetAxiomAnnotations(row, column);

    // Generate axioms
    sameIndividuals.add(individual);
    axioms.add(dataFactory.getOWLSameIndividualAxiom(sameIndividuals, axiomAnnotations));
  }

  /**
   * Given an OWLIndividual, a set of different individuals, a row as list of strings, and a column
   * number, add the different individual axioms.
   *
   * @param individual OWLIndiviudal to add axioms to
   * @param differentIndividuals set of different individuals
   * @param row list of strings
   * @param column column number
   * @throws Exception on problem handling axiom annotations
   */
  private void addDifferentIndividualsAxioms(
      OWLNamedIndividual individual,
      Set<OWLIndividual> differentIndividuals,
      List<String> row,
      int column)
      throws Exception {
    // Maybe get an annotation on the subproperty axiom
    Set<OWLAnnotation> axiomAnnotations = maybeGetAxiomAnnotations(row, column);

    // Generate axioms
    differentIndividuals.add(individual);
    axioms.add(dataFactory.getOWLDifferentIndividualsAxiom(differentIndividuals, axiomAnnotations));
  }

  /**
   * Convert a row index and column index for a cell to A1 notation.
   *
   * @param rowNum row index
   * @param colNum column index
   * @return A1 notation for cell location
   */
  private String cellToA1(int rowNum, int colNum) {
    // To store result (Excel column name)
    StringBuilder colLabel = new StringBuilder();

    while (colNum > 0) {
      // Find remainder
      int rem = colNum % 26;

      // If remainder is 0, then a
      // 'Z' must be there in output
      if (rem == 0) {
        colLabel.append("Z");
        colNum = (colNum / 26) - 1;
      } else {
        colLabel.append((char) ((rem - 1) + 'A'));
        colNum = colNum / 26;
      }
    }

    // Reverse the string and print result
    return colLabel.reverse().toString() + rowNum;
  }

  /* ANNOTATION HELPERS */

  /**
   * Given a template string, a value string, a row as a list of strings, and the column number,
   * return a set of one or more OWLAnnotations.
   *
   * @param template template string
   * @param value value of annotation(s)
   * @param row list of strings
   * @param column column number
   * @return Set of OWLAnnotations
   * @throws Exception on issue getting OWLAnnotations
   */
  private Set<OWLAnnotation> getAnnotations(
      String template, String value, List<String> row, int column) throws Exception {
    if (value == null || value.trim().equals("")) {
      return new HashSet<>();
    }

    Set<OWLAnnotation> annotations =
        TemplateHelper.getAnnotations(name, checker, template, value, rowNum, column);

    // Maybe get an annotation on the annotation
    Set<OWLAnnotation> axiomAnnotations = maybeGetAxiomAnnotations(row, column);
    if (axiomAnnotations.isEmpty()) {
      // No annotations to add
      return annotations;
    }

    // Add annotations and return fixed set
    Set<OWLAnnotation> fixedAnnotations = new HashSet<>();
    for (OWLAnnotation annotation : annotations) {
      fixedAnnotations.add(annotation.getAnnotatedAnnotation(axiomAnnotations));
    }
    return fixedAnnotations;
  }

  /**
   * Given a row as a list of strings and a column number, determine if the next column contains a
   * one or more axiom annotations. If so, return the axiom annotation or annotations as a set of
   * OWLAnnotations.
   *
   * @param row list of strings
   * @param column column number
   * @return set of OWLAnnotations, maybe empty
   * @throws Exception on issue getting the OWLAnnotations
   */
  private Set<OWLAnnotation> maybeGetAxiomAnnotations(List<String> row, int column)
      throws Exception {
    Map<Integer, List<Integer>> annotationsPlusAnnotations = new HashMap<>();
    int lastAnnotation = -1;
    while (column < row.size() - 1) {
      column++;
      // Row might be longer than column
      // That's OK, just skip it
      String template;
      try {
        template = templates.get(column);
      } catch (IndexOutOfBoundsException e) {
        break;
      }
      Matcher m = Pattern.compile("^>.*").matcher(template);
      if (m.matches()) {

        m = Pattern.compile("^>[^>].*").matcher(template);
        if (m.matches()) {
          // This is an annotation on the original axiom
          lastAnnotation = column;
          annotationsPlusAnnotations.put(column, new ArrayList<>());
        }

        m = Pattern.compile("^>>.*").matcher(template);
        if (m.matches()) {
          // This is an annotation on the last axiom annotation
          // Update the map
          List<Integer> cols = annotationsPlusAnnotations.get(lastAnnotation);
          cols.add(column);
          annotationsPlusAnnotations.put(lastAnnotation, cols);
        }
      } else {
        // We are done getting the annotations
        break;
      }
    }

    Set<OWLAnnotation> annotations = new HashSet<>();
    for (Map.Entry<Integer, List<Integer>> annPlusAnns : annotationsPlusAnnotations.entrySet()) {
      int annColumn = annPlusAnns.getKey();
      List<Integer> moreAnns = annPlusAnns.getValue();

      String template = templates.get(annColumn);
      String value = row.get(annColumn).trim();
      if (value.isEmpty()) {
        continue;
      }
      Set<OWLAnnotation> firstAnnotations =
          TemplateHelper.getAnnotations(name, checker, template, value, rowNum, annColumn);

      if (moreAnns.isEmpty()) {
        annotations.addAll(firstAnnotations);
        continue;
      }

      Set<OWLAnnotation> moreAnnotations = new HashSet<>();
      for (int m : moreAnns) {
        template = templates.get(m);
        while (template.startsWith(">")) {
          template = template.substring(1);
        }
        value = row.get(m).trim();
        if (value.isEmpty()) {
          continue;
        }
        moreAnnotations.addAll(
            TemplateHelper.getAnnotations(name, checker, template, value, rowNum, annColumn));
      }

      for (OWLAnnotation f : firstAnnotations) {
        annotations.add(f.getAnnotatedAnnotation(moreAnnotations));
      }
    }
    return annotations;
  }

  /**
   * Given a property string (label or CURIE) and the column of that template string, determine if
   * this is RDFS label and if so, set the label column.
   *
   * @param property property string
   * @param column int column number
   */
  private void maybeSetLabelColumn(String property, int column) {
    OWLAnnotationProperty ap = checker.getOWLAnnotationProperty(property, true);
    if (ap != null) {
      if (ap.getIRI().toString().equals(dataFactory.getRDFSLabel().getIRI().toString())) {
        labelColumn = column;
      }
    }
  }

  /* OTHER HELPERS */

  /**
   * Given a string ID and a string label, with at least one of those being non-null, return an IRI
   * for the entity.
   *
   * @param id String ID of entity, maybe null
   * @param label String label of entity, maybe null
   * @return IRI of entity
   * @throws Exception if both id and label are null
   */
  private IRI getIRI(String id, String label) throws Exception {
    if (id == null && label == null) {
      // This cannot be hit by CLI users
      throw new Exception("You must specify either an ID or a label");
    }
    if (id != null) {
      return ioHelper.createIRI(id, true);
    }
    return checker.getIRI(label, true);
  }

  /**
   * Given a row, get the property type if it exists. If not, return default of "subproperty".
   *
   * @param row list of strings
   * @return property type
   */
  private String getPropertyType(List<String> row) {
    String propertyType = null;
    if (propertyTypeColumn != -1) {
      try {
        propertyType = row.get(propertyTypeColumn);
      } catch (IndexOutOfBoundsException e) {
        // do nothing
      }
    }
    if (propertyType == null || propertyType.trim().isEmpty()) {
      return "subproperty";
    } else {
      return propertyType.trim().toLowerCase();
    }
  }

  /**
   * Given a row, get the list of characteristics if they exist. If not, return an empty list.
   *
   * @param row list of strings
   * @return characteristics
   */
  private List<String> getCharacteristics(List<String> row) {
    if (characteristicColumn != -1 && characteristicColumn <= (row.size() - 1)) {
      // If characteristics is the last column and there are no characteristics for
      // this entry, the list will be one element short.
      String characteristicString = row.get(characteristicColumn).trim();
      if (characteristicString.equalsIgnoreCase("")) {
        return new ArrayList<>();
      } else if (characteristicSplit != null
          && characteristicString.contains(characteristicSplit)) {
        return Arrays.asList(characteristicString.split(Pattern.quote(characteristicSplit)));
      } else {
        return Collections.singletonList(characteristicString.trim());
      }
    }
    return new ArrayList<>();
  }
}<|MERGE_RESOLUTION|>--- conflicted
+++ resolved
@@ -1165,14 +1165,10 @@
             // Unknown property type
             throw new RowParseException(
                 String.format(
-<<<<<<< HEAD
                     propertyTypeError, iri.getShortForm(), propertyType, rowNum, column + 1, name),
                 rowNum,
                 column + 1,
                 value);
-=======
-                    propertyTypeError, iri.getShortForm(), propertyType, rowNum, column, name));
->>>>>>> 2fc3ac5f
         }
       } else if (template.startsWith("DOMAIN")) {
         // Handle domains
@@ -1422,14 +1418,10 @@
         // Cannot use inverse with data properties
         throw new RowParseException(
             String.format(
-<<<<<<< HEAD
                 propertyTypeError, iri.getShortForm(), propertyType, rowNum, column + 1, name),
             rowNum,
             column + 1,
             value);
-=======
-                propertyTypeError, iri.getShortForm(), propertyType, rowNum, column, name));
->>>>>>> 2fc3ac5f
       } else if (template.startsWith("P ") && !template.startsWith("PROPERTY_TYPE")) {
         // Use property type to handle expression type
         Set<OWLDataPropertyExpression> expressions =
@@ -1449,14 +1441,10 @@
             // Unknown property type
             throw new RowParseException(
                 String.format(
-<<<<<<< HEAD
                     propertyTypeError, iri.getShortForm(), propertyType, rowNum, column + 1, name),
                 rowNum,
                 column + 1,
                 value);
-=======
-                    propertyTypeError, iri.getShortForm(), propertyType, rowNum, column, name));
->>>>>>> 2fc3ac5f
         }
       } else if (template.startsWith("DOMAIN")) {
         // Handle domains
@@ -1962,7 +1950,6 @@
           default:
             throw new RowParseException(
                 String.format(
-<<<<<<< HEAD
                     individualTypeError,
                     iri.getShortForm(),
                     individualType,
@@ -1972,9 +1959,6 @@
                 rowNum,
                 column + 1,
                 value);
-=======
-                    individualTypeError, iri.getShortForm(), individualType, rowNum, column, name));
->>>>>>> 2fc3ac5f
         }
       }
     }
