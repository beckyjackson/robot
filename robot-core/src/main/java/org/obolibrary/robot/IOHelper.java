package org.obolibrary.robot;

import com.github.jsonldjava.core.Context;
import com.github.jsonldjava.core.JsonLdApi;
import com.github.jsonldjava.core.JsonLdError;
import com.github.jsonldjava.core.JsonLdOptions;
import com.github.jsonldjava.core.JsonLdProcessor;
import com.github.jsonldjava.utils.JsonUtils;
import com.google.common.collect.Sets;
import java.io.*;
import java.net.HttpURLConnection;
import java.net.URL;
import java.util.HashMap;
import java.util.HashSet;
import java.util.List;
import java.util.Map;
import java.util.Scanner;
import java.util.Set;
import java.util.zip.*;
import org.apache.commons.io.FileUtils;
import org.apache.commons.io.FilenameUtils;
import org.apache.commons.io.IOUtils;
<<<<<<< HEAD
import org.apache.commons.lang3.StringUtils;
=======
import org.apache.jena.query.Dataset;
import org.apache.jena.query.ReadWrite;
>>>>>>> 7cfc2fea
import org.apache.jena.rdf.model.Model;
import org.apache.jena.rdf.model.ModelFactory;
import org.apache.jena.shared.JenaException;
import org.apache.jena.tdb.TDBFactory;
import org.apache.jena.util.FileManager;
import org.geneontology.obographs.io.OboGraphJsonDocumentFormat;
import org.geneontology.obographs.io.OgJsonGenerator;
import org.geneontology.obographs.model.GraphDocument;
import org.geneontology.obographs.owlapi.FromOwl;
import org.obolibrary.obo2owl.OWLAPIOwl2Obo;
import org.obolibrary.oboformat.model.FrameStructureException;
import org.obolibrary.oboformat.model.OBODoc;
import org.obolibrary.oboformat.writer.OBOFormatWriter;
import org.semanticweb.owlapi.apibinding.OWLManager;
import org.semanticweb.owlapi.formats.*;
import org.semanticweb.owlapi.model.IRI;
import org.semanticweb.owlapi.model.OWLDataFactory;
import org.semanticweb.owlapi.model.OWLDatatype;
import org.semanticweb.owlapi.model.OWLDocumentFormat;
import org.semanticweb.owlapi.model.OWLLiteral;
import org.semanticweb.owlapi.model.OWLOntology;
import org.semanticweb.owlapi.model.OWLOntologyCreationException;
import org.semanticweb.owlapi.model.OWLOntologyManager;
import org.semanticweb.owlapi.model.OWLOntologyStorageException;
import org.semanticweb.owlapi.rdf.rdfxml.renderer.XMLWriterPreferences;
import org.semanticweb.owlapi.util.DefaultPrefixManager;
import org.slf4j.Logger;
import org.slf4j.LoggerFactory;
import org.yaml.snakeyaml.Yaml;

/**
 * Provides convenience methods for working with ontology and term files.
 *
 * @author <a href="mailto:james@overton.ca">James A. Overton</a>
 */
public class IOHelper {

  /** Logger. */
  private static final Logger logger = LoggerFactory.getLogger(IOHelper.class);

  /** Namespace for error messages. */
  private static final String NS = "errors#";

  /** Error message when the specified file does not exist. Expects file name. */
  static final String fileDoesNotExistError =
      NS + "FILE DOES NOT EXIST ERROR File does not exist: %s";

  /** Error message when an invalid extension is provided (file format). Expects the file format. */
  static final String invalidFormatError = NS + "INVALID FORMAT ERROR unknown format: %s";

  /** Error message when the specified file cannot be loaded. Expects the file name. */
  private static final String invalidOntologyFileError =
      NS + "INVALID ONTOLOGY FILE ERROR Could not load a valid ontology from file: %s";

  /** Error message when the specified IRI cannot be loaded. Expects the IRI string. */
  private static final String invalidOntologyIRIError =
      NS + "INVALID ONTOLOGY IRI ERROR Could not load a valid ontology from IRI: %s";

  /** Error message when the specified input stream cannot be loaded. */
  private static final String invalidOntologyStreamError =
      NS + "INVALID ONTOLOGY STREAM ERROR Could not load a valid ontology from InputStream.";

  /** Error message when an invalid prefix is provided. Expects the combined prefix. */
  static final String invalidPrefixError = NS + "INVALID PREFIX ERROR Invalid prefix string: %s";

  /** Error message when a JSON-LD context cannot be created, for any reason. */
  private static final String jsonldContextCreationError =
      NS + "JSON-LD CONTEXT CREATION ERROR Could not create the JSON-LD context.";

  /** Error message when a JSON-LD context cannot be read, for any reason. */
  private static final String jsonldContextParseError =
      NS + "JSON-LD CONTEXT PARSE ERROR Could not parse the JSON-LD context.";

  /** Error message when OBO cannot be saved. */
  private static final String oboStructureError =
      NS + "OBO STRUCTURE ERROR Ontology does not conform to OBO structure rules:\n%s";

  /** Error message when the ontology cannot be saved. Expects the IRI string. */
  private static final String ontologyStorageError =
      NS + "ONTOLOGY STORAGE ERROR Could not save ontology to IRI: %s";

  /** Error message when a prefix cannot be loaded. Expects the prefix and target. */
  private static final String prefixLoadError =
      NS + "PREFIX LOAD ERROR Could not load prefix '%s' for '%s'";

  /**
   * Error message when Jena cannot load a file to a dataset, probably not RDF/XML (including OWL)
   * or TTL.
   */
  private static final String syntaxError =
      NS
          + "SYNTAX ERROR unable to load '%s' with Jena - "
          + "check that this file is in RDF/XML or TTL syntax and try again.";

  /** Path to default context as a resource. */
  private static String defaultContextPath = "/obo_context.jsonld";

  /** Store the current JSON-LD context. */
  private Context context = new Context();

  /** Store xml entities flag. */
  private Boolean useXMLEntities = false;

  /**
   * Create a new IOHelper with the default prefixes.
   *
   * @throws IOException on problem getting default context
   */
  public IOHelper() throws IOException {
    setContext(getDefaultContext());
  }

  /**
   * Create a new IOHelper with or without the default prefixes.
   *
   * @param defaults false if defaults should not be used
   * @throws IOException on problem getting default context
   */
  public IOHelper(boolean defaults) throws IOException {
    if (defaults) {
      setContext(getDefaultContext());
    } else {
      setContext();
    }
  }

  /**
   * Create a new IOHelper with the specified prefixes.
   *
   * @param map the prefixes to use
   * @throws IOException on issue parsing map
   */
  public IOHelper(Map<String, Object> map) throws IOException {
    setContext(map);
  }

  /**
   * Create a new IOHelper with prefixes from a file path.
   *
   * @param path to a JSON-LD file with a @context
   * @throws IOException on issue parsing JSON-LD file as context
   */
  public IOHelper(String path) throws IOException {
    String jsonString = FileUtils.readFileToString(new File(path));
    setContext(jsonString);
  }

  /**
   * Create a new IOHelper with prefixes from a file.
   *
   * @param file a JSON-LD file with a @context
   * @throws IOException on issue reading file or setting context from file
   */
  public IOHelper(File file) throws IOException {
    String jsonString = FileUtils.readFileToString(file);
    setContext(jsonString);
  }

  /**
   * Given an ontology, a file, and a list of prefixes, save the ontology to the file and include
   * the prefixes in the header.
   *
   * @deprecated replaced by {@link #saveOntology(OWLOntology, OWLDocumentFormat, IRI, Map,
   *     boolean)}
   * @param ontology OWLOntology to save
   * @param outputFile File to save ontology to
   * @param addPrefixes List of prefixes to add ("foo: http://foo.bar/")
   * @throws IOException On issue parsing list of prefixes or saving file
   */
  @Deprecated
  public void addPrefixesAndSave(OWLOntology ontology, File outputFile, List<String> addPrefixes)
      throws IOException {
    OWLDocumentFormat df = getFormat(FilenameUtils.getExtension(outputFile.getPath()));

    // If prefixes are not supported, just save the ontology without adding prefixes
    if (!df.isPrefixOWLOntologyFormat()) {
      logger.error("Prefixes are not supported in " + df.toString() + " (saving without prefixes)");
      saveOntology(ontology, df, IRI.create(outputFile));
      return;
    }

    // Convert prefixes to map
    Map<String, String> prefixMap = new HashMap<>();
    for (String pref : addPrefixes) {
      String[] split = pref.split(": ");
      if (split.length != 2) {
        throw new IOException(String.format(invalidPrefixError, pref));
      }
      prefixMap.put(split[0], split[1]);
    }

    addPrefixes(df, prefixMap);
    saveOntology(ontology, df, IRI.create(outputFile));
  }

  /**
   * Given a directory containing TDB mappings, remove the files and directory. If successful,
   * return true.
   *
   * @param tdbDir directory to remove
   * @return boolean indicating success
   */
  protected static boolean cleanTDB(String tdbDir) {
    File dir = new File(tdbDir);
    boolean success = true;
    if (dir.exists()) {
      String[] files = dir.list();
      if (files != null) {
        for (String file : files) {
          File f = new File(dir.getPath(), file);
          success = f.delete();
        }
      }
      // Only delete if all the files in dir were deleted
      if (success) {
        success = dir.delete();
      }
    }
    return success;
  }

  /**
   * Try to guess the location of the catalog.xml file. Looks in the directory of the given ontology
   * file for a catalog file.
   *
   * @param ontologyFile the
   * @return the guessed catalog File; may not exist!
   */
  public File guessCatalogFile(File ontologyFile) {
    String path = ontologyFile.getParent();
    String catalogPath = "catalog-v001.xml";
    if (path != null) {
      catalogPath = path + "/catalog-v001.xml";
    }
    return new File(catalogPath);
  }

  /**
   * Load an ontology from a String path, using a catalog file if available.
   *
   * @param ontologyPath the path to the ontology file
   * @return a new ontology object, with a new OWLManager
   * @throws IOException on any problem
   */
  public OWLOntology loadOntology(String ontologyPath) throws IOException {
    File ontologyFile = new File(ontologyPath);
    File catalogFile = guessCatalogFile(ontologyFile);
    if (!catalogFile.isFile()) {
      // If the catalog file does not exist, do not use catalog
      catalogFile = null;
    }
    return loadOntology(ontologyFile, catalogFile);
  }

  /**
   * Load an ontology from a String path, with option to use catalog file.
   *
   * @param ontologyPath the path to the ontology file
   * @param useCatalog when true, a catalog file will be used if one is found
   * @return a new ontology object, with a new OWLManager
   * @throws IOException on any problem
   */
  public OWLOntology loadOntology(String ontologyPath, boolean useCatalog) throws IOException {
    File ontologyFile = new File(ontologyPath);
    File catalogFile = null;
    if (useCatalog) {
      catalogFile = guessCatalogFile(ontologyFile);
    }
    return loadOntology(ontologyFile, catalogFile);
  }

  /**
   * Load an ontology from a String path, with optional catalog file.
   *
   * @param ontologyPath the path to the ontology file
   * @param catalogPath the path to the catalog file
   * @return a new ontology object, with a new OWLManager
   * @throws IOException on any problem
   */
  public OWLOntology loadOntology(String ontologyPath, String catalogPath) throws IOException {
    File ontologyFile = new File(ontologyPath);
    File catalogFile = new File(catalogPath);
    return loadOntology(ontologyFile, catalogFile);
  }

  /**
   * Load an ontology from a File, using a catalog file if available.
   *
   * @param ontologyFile the ontology file to load
   * @return a new ontology object, with a new OWLManager
   * @throws IOException on any problem
   */
  public OWLOntology loadOntology(File ontologyFile) throws IOException {
    File catalogFile = guessCatalogFile(ontologyFile);
    if (!catalogFile.isFile()) {
      // If the catalog file does not exist, do not use catalog
      catalogFile = null;
    }
    return loadOntology(ontologyFile, catalogFile);
  }

  /**
   * Load an ontology from a File, with option to use a catalog file.
   *
   * @param ontologyFile the ontology file to load
   * @param useCatalog when true, a catalog file will be used if one is found
   * @return a new ontology object, with a new OWLManager
   * @throws IOException on any problem
   */
  public OWLOntology loadOntology(File ontologyFile, boolean useCatalog) throws IOException {
    File catalogFile = null;
    if (useCatalog) {
      catalogFile = guessCatalogFile(ontologyFile);
    }
    return loadOntology(ontologyFile, catalogFile);
  }

  /**
   * Load an ontology from a File, with optional catalog File.
   *
   * @param ontologyFile the ontology file to load
   * @param catalogFile the catalog file to use
   * @return a new ontology object, with a new OWLManager
   * @throws IOException on any problem
   */
  public OWLOntology loadOntology(File ontologyFile, File catalogFile) throws IOException {
    logger.debug("Loading ontology {} with catalog file {}", ontologyFile, catalogFile);
    Object jsonObject = null;
    OWLOntologyManager manager = OWLManager.createOWLOntologyManager();

    try {
      String extension = FilenameUtils.getExtension(ontologyFile.getName());
      extension = extension.trim().toLowerCase();
      if (extension.equals("yml") || extension.equals("yaml")) {
        logger.debug("Converting from YAML to JSON");
        String yamlString = FileUtils.readFileToString(ontologyFile);
        jsonObject = new Yaml().load(yamlString);
      } else if (extension.equals("js") || extension.equals("json") || extension.equals("jsonld")) {
        String jsonString = FileUtils.readFileToString(ontologyFile);
        jsonObject = JsonUtils.fromString(jsonString);
      }

      // Use Jena to convert a JSON-LD string to RDFXML, then load it
      if (jsonObject != null) {
        logger.debug("Converting from JSON to RDF");
        jsonObject = new JsonLdApi().expand(getContext(), jsonObject);
        String jsonString = JsonUtils.toString(jsonObject);
        Model model = ModelFactory.createDefaultModel();
        model.read(IOUtils.toInputStream(jsonString), null, "JSON-LD");
        ByteArrayOutputStream output = new ByteArrayOutputStream();
        // model.write(System.out);
        model.write(output);
        byte[] data = output.toByteArray();
        ByteArrayInputStream input = new ByteArrayInputStream(data);
        return loadOntology(input);
      }
      // Handle catalog file
      if (catalogFile != null && catalogFile.isFile()) {
        manager.setIRIMappers(Sets.newHashSet(new CatalogXmlIRIMapper(catalogFile)));
      }
      // Maybe unzip
      if (ontologyFile.getPath().endsWith(".gz")) {
        if (catalogFile == null) {
          return loadCompressedOntology(ontologyFile, null);
        } else {
          return loadCompressedOntology(ontologyFile, catalogFile.getAbsolutePath());
        }
      }
      // Otherwise load from file using default method
      return manager.loadOntologyFromOntologyDocument(ontologyFile);
    } catch (JsonLdError | OWLOntologyCreationException e) {
      throw new IOException(String.format(invalidOntologyFileError, ontologyFile.getName()), e);
    }
  }

  /**
   * Load an ontology from an InputStream, without a catalog file.
   *
   * @param ontologyStream the ontology stream to load
   * @return a new ontology object, with a new OWLManager
   * @throws IOException on any problem
   */
  public OWLOntology loadOntology(InputStream ontologyStream) throws IOException {
    return loadOntology(ontologyStream, null);
  }

  /**
   * Load an ontology from an InputStream with a catalog file.
   *
   * @param ontologyStream the ontology stream to load
   * @param catalogPath the catalog file to use or null
   * @return a new ontology object, with a new OWLManager
   * @throws IOException on any problem
   */
  public OWLOntology loadOntology(InputStream ontologyStream, String catalogPath)
      throws IOException {
    OWLOntology ontology;
    // Maybe load a catalog file
    File catalogFile = null;
    if (catalogPath != null) {
      catalogFile = new File(catalogPath);
      if (!catalogFile.isFile()) {
        throw new IOException(String.format(fileDoesNotExistError, catalogPath));
      }
    }
    try {
      OWLOntologyManager manager = OWLManager.createOWLOntologyManager();
      if (catalogFile != null) {
        manager.setIRIMappers(Sets.newHashSet(new CatalogXmlIRIMapper(catalogFile)));
      }
      ontology = manager.loadOntologyFromOntologyDocument(ontologyStream);
    } catch (OWLOntologyCreationException e) {
      throw new IOException(invalidOntologyStreamError, e);
    }
    return ontology;
  }

  /**
   * Given an ontology IRI, load the ontology from the IRI.
   *
   * @param ontologyIRI the ontology IRI to load
   * @return a new ontology object, with a new OWLManager
   * @throws IOException on any problem
   */
  public OWLOntology loadOntology(IRI ontologyIRI) throws IOException {
    return loadOntology(ontologyIRI, null);
  }

  /**
   * Given an IRI and a path to a catalog file, load the ontology from the IRI with the catalog.
   *
   * @param ontologyIRI the ontology IRI to load
   * @param catalogPath the catalog file to use or null
   * @return a new ontology object, with a new OWLManager
   * @throws IOException on any problem
   */
  public OWLOntology loadOntology(IRI ontologyIRI, String catalogPath) throws IOException {
    OWLOntology ontology;
    // Maybe load a catalog file
    File catalogFile = null;
    if (catalogPath != null) {
      catalogFile = new File(catalogPath);
      if (!catalogFile.isFile()) {
        throw new IOException(String.format(fileDoesNotExistError, catalogPath));
      }
    }
    try {
      OWLOntologyManager manager = OWLManager.createOWLOntologyManager();
      // If a catalog file was loaded, set IRI mappers
      if (catalogFile != null) {
        manager.setIRIMappers(Sets.newHashSet(new CatalogXmlIRIMapper(catalogFile)));
      }
      // Maybe load a zipped ontology
      if (ontologyIRI.toString().endsWith(".gz")) {
        ontology = loadCompressedOntology(new URL(ontologyIRI.toString()), catalogPath);
      } else {
        // Otherwise load ontology as normal
        ontology = manager.loadOntologyFromOntologyDocument(ontologyIRI);
      }
    } catch (OWLOntologyCreationException e) {
      throw new IOException(e);
    }
    return ontology;
  }

  /** INSERT DOCUMENTATION HERE */
  public HashMap<String, String> loadNCBITaxonomyNodes(String path) throws IOException {
    FileInputStream inputStream = null;
    Scanner sc = null;
    HashMap<String, String> nodes = new HashMap();
    try {
      inputStream = new FileInputStream(path);
      sc = new Scanner(inputStream);
      while (sc.hasNextLine()) {
        String line = StringUtils.strip(sc.nextLine(), "|\n\t ");
        String[] tokens = line.split("\\s*\\|\\s*", 3);
        String taxid = tokens[0], parent = tokens[1];
        nodes.put(taxid, parent);
      }
      if (sc.ioException() != null) {
        throw sc.ioException();
      }
    } finally {
      if (inputStream != null) {
        inputStream.close();
      }
      if (sc != null) {
        sc.close();
      }
    }

    return nodes;
  }

  /** INSERT DOCUMENTATION HERE */
  public HashMap<String, HashMap<String, String>> loadNCBITaxonomyNames(String path)
      throws IOException {
    FileInputStream inputStream = null;
    Scanner sc = null;
    HashMap<String, HashMap<String, String>> names = new HashMap();
    HashMap<String, String> taxidNames = new HashMap();
    HashMap<String, String> scientificNames = new HashMap();
    HashMap<String, String> synonyms = new HashMap();
    HashMap<String, String> lowercaseNames = new HashMap();
    try {
      inputStream = new FileInputStream(path);
      sc = new Scanner(inputStream);
      while (sc.hasNextLine()) {
        String line = StringUtils.strip(sc.nextLine(), "|\n\t ");
        String[] tokens = line.split("\\s*\\|\\s*", 4);
        String taxid = tokens[0], name = tokens[1], unique = tokens[2], kind = tokens[3];
        if (kind.equals("scientific name")) {
          taxidNames.put(taxid, name);
          scientificNames.put(name, taxid);
        } else {
          synonyms.put(name, taxid);
        }
        lowercaseNames.put(name.toLowerCase(), taxid);
      }
      if (sc.ioException() != null) {
        throw sc.ioException();
      }
    } finally {
      if (inputStream != null) {
        inputStream.close();
      }
      if (sc != null) {
        sc.close();
      }
    }

    names.put("taxidNames", taxidNames);
    names.put("scientificNames", scientificNames);
    names.put("synonyms", synonyms);
    names.put("lowercaseNames", lowercaseNames);

    return names;
  }

  /**
   * Given a path to an RDF/XML or TTL file and a RDF language, load the file as the default model
   * of a TDB dataset backed by a directory to improve processing time. Return the new dataset.
   *
   * <p>WARNING - this creates a directory at given tdbDir location!
   *
   * @param inputPath input path of RDF/XML or TTL file
   * @param tdbDir location to put TDB mappings
   * @return Dataset instantiated with triples
   * @throws JenaException if TDB directory can't be written to
   */
  public static Dataset loadToTDBDataset(String inputPath, String tdbDir) throws JenaException {
    Dataset dataset;
    if (new File(tdbDir).isDirectory()) {
      dataset = TDBFactory.createDataset(tdbDir);
      if (!dataset.isEmpty()) {
        return dataset;
      }
    }
    dataset = TDBFactory.createDataset(tdbDir);
    logger.debug(String.format("Parsing input '%s' to dataset", inputPath));
    // Track parsing time
    long start = System.nanoTime();
    Model m;
    dataset.begin(ReadWrite.WRITE);
    try {
      m = dataset.getDefaultModel();
      FileManager.get().readModel(m, inputPath);
      dataset.commit();
    } catch (JenaException e) {
      dataset.abort();
      dataset.end();
      dataset.close();
      throw new JenaException(String.format(syntaxError, inputPath));
    } finally {
      dataset.end();
    }
    long time = (System.nanoTime() - start) / 1000000000;
    logger.debug(String.format("Parsing complete - took %s seconds", String.valueOf(time)));
    return dataset;
  }

  /**
   * Given the name of a file format, return an instance of it.
   *
   * <p>Suported formats:
   *
   * <ul>
   *   <li>OBO as 'obo'
   *   <li>RDFXML as 'owl'
   *   <li>Turtle as 'ttl'
   *   <li>OWLXML as 'owx'
   *   <li>Manchester as 'omn'
   *   <li>OWL Functional as 'ofn'
   * </ul>
   *
   * @param formatName the name of the format
   * @return an instance of the format
   * @throws IllegalArgumentException if format name is not recognized
   */
  public static OWLDocumentFormat getFormat(String formatName) throws IllegalArgumentException {
    formatName = formatName.trim().toLowerCase();
    switch (formatName) {
      case "obo":
        return new OBODocumentFormat();
      case "owl":
        return new RDFXMLDocumentFormat();
      case "ttl":
        return new TurtleDocumentFormat();
      case "owx":
        return new OWLXMLDocumentFormat();
      case "omn":
        return new ManchesterSyntaxDocumentFormat();
      case "ofn":
        return new FunctionalSyntaxDocumentFormat();
      case "json":
        return new OboGraphJsonDocumentFormat();
      default:
        throw new IllegalArgumentException(String.format(invalidFormatError, formatName));
    }
  }

  /**
   * Save an ontology to a String path.
   *
   * @param ontology the ontology to save
   * @param ontologyPath the path to save the ontology to
   * @return the saved ontology
   * @throws IOException on any problem
   */
  public OWLOntology saveOntology(OWLOntology ontology, String ontologyPath) throws IOException {
    return saveOntology(ontology, new File(ontologyPath));
  }

  /**
   * Save an ontology to a File.
   *
   * @param ontology the ontology to save
   * @param ontologyFile the file to save the ontology to
   * @return the saved ontology
   * @throws IOException on any problem
   */
  public OWLOntology saveOntology(OWLOntology ontology, File ontologyFile) throws IOException {
    return saveOntology(ontology, IRI.create(ontologyFile));
  }

  /**
   * Save an ontology to an IRI, using the file extension to determine the format.
   *
   * @param ontology the ontology to save
   * @param ontologyIRI the IRI to save the ontology to
   * @return the saved ontology
   * @throws IOException on any problem
   */
  public OWLOntology saveOntology(final OWLOntology ontology, IRI ontologyIRI) throws IOException {
    String path = ontologyIRI.toString();
    if (path.endsWith(".gz")) {
      path = path.substring(0, path.lastIndexOf("."));
    }
    String formatName = FilenameUtils.getExtension(path);
    OWLDocumentFormat format = getFormat(formatName);
    return saveOntology(ontology, format, ontologyIRI, true);
  }

  /**
   * Save an ontology in the given format to a file.
   *
   * @param ontology the ontology to save
   * @param format the ontology format to use
   * @param ontologyFile the file to save the ontology to
   * @return the saved ontology
   * @throws IOException on any problem
   */
  public OWLOntology saveOntology(
      final OWLOntology ontology, OWLDocumentFormat format, File ontologyFile) throws IOException {
    return saveOntology(ontology, format, ontologyFile, true);
  }

  /**
   * Save an ontology in the given format to a file, with the option to ignore OBO document checks.
   *
   * @param ontology the ontology to save
   * @param format the ontology format to use
   * @param ontologyFile the file to save the ontology to
   * @param checkOBO if false, ignore OBO document checks
   * @return the saved ontology
   * @throws IOException on any problem
   */
  public OWLOntology saveOntology(
      final OWLOntology ontology, OWLDocumentFormat format, File ontologyFile, boolean checkOBO)
      throws IOException {
    return saveOntology(ontology, format, IRI.create(ontologyFile), checkOBO);
  }

  /**
   * Save an ontology in the given format to an IRI.
   *
   * @param ontology the ontology to save
   * @param format the ontology format to use
   * @param ontologyIRI the IRI to save the ontology to
   * @return the saved ontology
   * @throws IOException on any problem
   */
  public OWLOntology saveOntology(
      final OWLOntology ontology, OWLDocumentFormat format, IRI ontologyIRI) throws IOException {
    return saveOntology(ontology, format, ontologyIRI, true);
  }

  /**
   * Save an ontology in the given format to a path, with the option to ignore OBO document checks.
   *
   * @param ontology the ontology to save
   * @param format the ontology format to use
   * @param ontologyPath the path to save the ontology to
   * @param checkOBO if false, ignore OBO document checks
   * @return the saved ontology
   * @throws IOException on any problem
   */
  public OWLOntology saveOntology(
      final OWLOntology ontology, OWLDocumentFormat format, String ontologyPath, boolean checkOBO)
      throws IOException {
    return saveOntology(ontology, format, IRI.create(new File(ontologyPath)), checkOBO);
  }

  /**
   * Save an ontology in the given format to an IRI, with the option to ignore OBO document checks.
   *
   * @param ontology the ontology to save
   * @param format the ontology format to use
   * @param ontologyIRI the IRI to save the ontology to
   * @param checkOBO if false, ignore OBO document checks
   * @return the saved ontology
   * @throws IOException on any problem
   */
  public OWLOntology saveOntology(
      final OWLOntology ontology, OWLDocumentFormat format, IRI ontologyIRI, boolean checkOBO)
      throws IOException {
    return saveOntology(ontology, format, ontologyIRI, null, checkOBO);
  }

  /**
   * Save an ontology in the given format to an IRI, with option to add prefixes and option to
   * ignore OBO document checks.
   *
   * @param ontology the ontology to save
   * @param format the ontology format to use
   * @param ontologyIRI the IRI to save the ontology to
   * @param addPrefixes map of prefixes to add to header
   * @param checkOBO if false, ignore OBO document checks
   * @return the saved ontology
   * @throws IOException on any problem
   */
  public OWLOntology saveOntology(
      final OWLOntology ontology,
      OWLDocumentFormat format,
      IRI ontologyIRI,
      Map<String, String> addPrefixes,
      boolean checkOBO)
      throws IOException {
    // Determine the format if not provided
    logger.debug("Saving ontology as {} with to IRI {}", format, ontologyIRI);
    XMLWriterPreferences.getInstance().setUseNamespaceEntities(getXMLEntityFlag());
    // If saving in compressed format, get byte data then save to gzip
    if (ontologyIRI.toString().endsWith(".gz")) {
      byte[] data = getOntologyFileData(ontology, format, checkOBO);
      saveCompressedOntology(data, ontologyIRI);
      return ontology;
    }
    // If not compressed, just save the file as-is
    if (addPrefixes != null && !addPrefixes.isEmpty()) {
      addPrefixes(format, addPrefixes);
    }
    saveOntologyFile(ontology, format, ontologyIRI, checkOBO);
    return ontology;
  }

  /**
   * Extract a set of term identifiers from an input string by removing comments, trimming lines,
   * and removing empty lines. A comment is a space or newline followed by a '#', to the end of the
   * line. This excludes '#' characters in IRIs.
   *
   * @param input the String containing the term identifiers
   * @return a set of term identifier strings
   */
  public Set<String> extractTerms(String input) {
    Set<String> results = new HashSet<>();
    String[] lines = input.replaceAll("\\r", "").split("\\n");
    for (String line : lines) {
      if (line.trim().startsWith("#")) {
        continue;
      }
      String result = line.replaceFirst("($|\\s)#.*$", "").trim();
      if (!result.isEmpty()) {
        results.add(result);
      }
    }
    return results;
  }

  /**
   * Given a term string, use the current prefixes to create an IRI.
   *
   * @param term the term to convert to an IRI
   * @return the new IRI
   */
  @SuppressWarnings("unchecked")
  public IRI createIRI(String term) {
    if (term == null) {
      return null;
    }

    try {
      // This is stupid, because better methods aren't public.
      // We create a new JSON map and add one entry
      // with the term as the key and some string as the value.
      // Then we run the JsonLdApi to expand the JSON map
      // in the current context, and just grab the first key.
      // If everything worked, that key will be our expanded iri.
      Map<String, Object> jsonMap = new HashMap<>();
      jsonMap.put(term, "ignore this string");
      Object expanded = new JsonLdApi().expand(context, jsonMap);
      String result = ((Map<String, Object>) expanded).keySet().iterator().next();
      if (result != null) {
        return IRI.create(result);
      } else {
        return IRI.create(term);
      }
    } catch (Exception e) {
      logger.warn("Could not create IRI for {}", term);
      logger.warn(e.getMessage());
    }
    return null;
  }

  /**
   * Given a set of term identifier strings, return a set of IRIs.
   *
   * @param terms the set of term identifier strings
   * @return the set of IRIs
   * @throws IllegalArgumentException if term identifier is not a valid IRI
   */
  public Set<IRI> createIRIs(Set<String> terms) throws IllegalArgumentException {
    Set<IRI> iris = new HashSet<>();
    for (String term : terms) {
      IRI iri = createIRI(term);
      if (iri != null) {
        iris.add(iri);
      } else {
        // Warn and continue
        logger.warn("{} is not a valid IRI.", term);
      }
    }
    return iris;
  }

  /**
   * Create an OWLLiteral.
   *
   * @param value the lexical value
   * @return a literal
   */
  public static OWLLiteral createLiteral(String value) {
    OWLOntologyManager manager = OWLManager.createOWLOntologyManager();
    OWLDataFactory df = manager.getOWLDataFactory();
    return df.getOWLLiteral(value);
  }

  /**
   * Create an OWLLiteral with a language tag.
   *
   * @param value the lexical value
   * @param lang the language tag
   * @return a literal
   */
  public static OWLLiteral createTaggedLiteral(String value, String lang) {
    OWLOntologyManager manager = OWLManager.createOWLOntologyManager();
    OWLDataFactory df = manager.getOWLDataFactory();
    return df.getOWLLiteral(value, lang);
  }

  /**
   * Create a typed OWLLiteral.
   *
   * @param value the lexical value
   * @param type the type IRI string
   * @return a literal
   */
  public OWLLiteral createTypedLiteral(String value, String type) {
    IRI iri = createIRI(type);
    return createTypedLiteral(value, iri);
  }

  /**
   * Create a typed OWLLiteral.
   *
   * @param value the lexical value
   * @param type the type IRI
   * @return a literal
   */
  public OWLLiteral createTypedLiteral(String value, IRI type) {
    OWLOntologyManager manager = OWLManager.createOWLOntologyManager();
    OWLDataFactory df = manager.getOWLDataFactory();
    OWLDatatype datatype = df.getOWLDatatype(type);
    return df.getOWLLiteral(value, datatype);
  }

  /**
   * Parse a set of IRIs from a space-separated string, ignoring '#' comments.
   *
   * @param input the string containing the IRI strings
   * @return the set of IRIs
   * @throws IllegalArgumentException if term identifier is not a valid IRI
   */
  public Set<IRI> parseTerms(String input) throws IllegalArgumentException {
    return createIRIs(extractTerms(input));
  }

  /**
   * Load a map of prefixes from the "@context" of a JSON-LD string.
   *
   * @param jsonString the JSON-LD string
   * @return a map from prefix name strings to prefix IRI strings
   * @throws IOException on any problem
   */
  @SuppressWarnings("unchecked")
  public static Context parseContext(String jsonString) throws IOException {
    try {
      Object jsonObject = JsonUtils.fromString(jsonString);
      if (!(jsonObject instanceof Map)) {
        throw new IOException(jsonldContextParseError);
      }
      Map<String, Object> jsonMap = (Map<String, Object>) jsonObject;
      if (!jsonMap.containsKey("@context")) {
        throw new IOException(jsonldContextParseError);
      }
      Object jsonContext = jsonMap.get("@context");
      return new Context().parse(jsonContext);
    } catch (Exception e) {
      throw new IOException(jsonldContextParseError, e);
    }
  }

  /**
   * Get a copy of the default context.
   *
   * @return a copy of the current context
   * @throws IOException if default context file cannot be read
   */
  public Context getDefaultContext() throws IOException {
    InputStream stream = IOHelper.class.getResourceAsStream(defaultContextPath);
    String jsonString = IOUtils.toString(stream);
    return parseContext(jsonString);
  }

  /**
   * Get a copy of the current context.
   *
   * @return a copy of the current context
   */
  public Context getContext() {
    return this.context.clone();
  }

  /** Set an empty context. */
  public void setContext() {
    this.context = new Context();
  }

  /**
   * Set the current JSON-LD context to the given context.
   *
   * @param context the new JSON-LD context
   */
  public void setContext(Context context) {
    if (context == null) {
      setContext();
    } else {
      this.context = context;
    }
  }

  /**
   * Set the current JSON-LD context to the given context.
   *
   * @param jsonString the new JSON-LD context as a JSON string
   * @throws IOException on issue parsing JSON
   */
  public void setContext(String jsonString) throws IOException {
    this.context = parseContext(jsonString);
  }

  /**
   * Set the current JSON-LD context to the given map.
   *
   * @param map a map of strings for the new JSON-LD context
   * @throws IOException on issue parsing JSON
   */
  public void setContext(Map<String, Object> map) throws IOException {
    try {
      this.context = new Context().parse(map);
    } catch (JsonLdError e) {
      throw new IOException(jsonldContextParseError, e);
    }
  }

  /**
   * Set whether or not XML entities will be swapped into URIs in saveOntology XML output formats.
   *
   * @param entityFlag value to set
   */
  public void setXMLEntityFlag(Boolean entityFlag) {
    try {
      this.useXMLEntities = entityFlag;
    } catch (Exception e) {
      logger.warn("Could not set useXMLEntities {}", entityFlag);
      logger.warn(e.getMessage());
    }
  }

  /**
   * Get the useXMLEntities flag.
   *
   * @return boolean useXMLEntities flag
   */
  public Boolean getXMLEntityFlag() {
    return this.useXMLEntities;
  }

  /**
   * Make an OWLAPI DefaultPrefixManager from a map of prefixes.
   *
   * @param prefixes a map from prefix name strings to prefix IRI strings
   * @return a new DefaultPrefixManager
   */
  public static DefaultPrefixManager makePrefixManager(Map<String, String> prefixes) {
    DefaultPrefixManager pm = new DefaultPrefixManager();
    for (Map.Entry<String, String> entry : prefixes.entrySet()) {
      pm.setPrefix(entry.getKey() + ":", entry.getValue());
    }
    return pm;
  }

  /**
   * Get a prefix manager with the current prefixes.
   *
   * @return a new DefaultPrefixManager
   */
  public DefaultPrefixManager getPrefixManager() {
    return makePrefixManager(context.getPrefixes(false));
  }

  /**
   * Add a prefix mapping as a single string "foo: http://example.com#".
   *
   * @param combined both prefix and target
   * @throws IllegalArgumentException on malformed input
   * @throws IOException if prefix cannot be parsed
   */
  public void addPrefix(String combined) throws IllegalArgumentException, IOException {
    String[] results = combined.split(":", 2);
    if (results.length < 2) {
      throw new IllegalArgumentException(String.format(invalidPrefixError, combined));
    }
    addPrefix(results[0], results[1]);
  }

  /**
   * Add a prefix mapping to the current JSON-LD context, as a prefix string and target string.
   * Rebuilds the context.
   *
   * @param prefix the short prefix to add; should not include ":"
   * @param target the IRI string that is the target of the prefix
   * @throws IOException if prefix cannot be parsed
   */
  public void addPrefix(String prefix, String target) throws IOException {
    try {
      context.put(prefix.trim(), target.trim());
      context.remove("@base");
      setContext((Map<String, Object>) context);
    } catch (Exception e) {
      throw new IOException(String.format(prefixLoadError, prefix, target), e);
    }
  }

  /**
   * Given a path to a JSON-LD prefix file, add the prefix mappings in the file to the current
   * JSON-LD context.
   *
   * @param prefixPath path to JSON-LD prefix file to add
   * @throws IOException if the file does not exist or cannot be read
   */
  public void addPrefixes(String prefixPath) throws IOException {
    File prefixFile = new File(prefixPath);
    if (!prefixFile.exists()) {
      throw new IOException(String.format(fileDoesNotExistError, prefixPath));
    }
    Context context1 = parseContext(FileUtils.readFileToString(prefixFile));
    context.putAll(context1.getPrefixes(false));
  }

  /**
   * Get a copy of the current prefix map.
   *
   * @return a copy of the current prefix map
   */
  public Map<String, String> getPrefixes() {
    return this.context.getPrefixes(false);
  }

  /**
   * Set the current prefix map.
   *
   * @param map the new map of prefixes to use
   * @throws IOException on issue parsing map to context
   */
  public void setPrefixes(Map<String, Object> map) throws IOException {
    setContext(map);
  }

  /**
   * Return the current prefixes as a JSON-LD string.
   *
   * @return the current prefixes as a JSON-LD string
   * @throws IOException on any error
   */
  public String getContextString() throws IOException {
    try {
      Object compact =
          JsonLdProcessor.compact(
              JsonUtils.fromString("{}"), context.getPrefixes(false), new JsonLdOptions());
      return JsonUtils.toPrettyString(compact);
    } catch (Exception e) {
      throw new IOException(jsonldContextCreationError, e);
    }
  }

  /**
   * Write the current context as a JSON-LD file.
   *
   * @param path the path to write the context
   * @throws IOException on any error
   */
  public void saveContext(String path) throws IOException {
    saveContext(new File(path));
  }

  /**
   * Write the current context as a JSON-LD file.
   *
   * @param file the file to write the context
   * @throws IOException on any error
   */
  public void saveContext(File file) throws IOException {
    FileWriter writer = new FileWriter(file);
    writer.write(getContextString());
    writer.close();
  }

  /**
   * Read comma-separated values from a path to a list of lists of strings.
   *
   * @param path file path to the CSV file
   * @return a list of lists of strings
   * @throws IOException on file or reading problems
   */
  public static List<List<String>> readCSV(String path) throws IOException {
    return TemplateHelper.readCSV(path);
  }

  /**
   * Read comma-separated values from a stream to a list of lists of strings.
   *
   * @param stream the stream to read from
   * @return a list of lists of strings
   * @throws IOException on file or reading problems
   */
  public static List<List<String>> readCSV(InputStream stream) throws IOException {
    return TemplateHelper.readCSV(stream);
  }

  /**
   * Read comma-separated values from a reader to a list of lists of strings.
   *
   * @param reader a reader to read data from
   * @return a list of lists of strings
   * @throws IOException on file or reading problems
   */
  public static List<List<String>> readCSV(Reader reader) throws IOException {
    return TemplateHelper.readCSV(reader);
  }

  /**
   * Read tab-separated values from a path to a list of lists of strings.
   *
   * @param path file path to the CSV file
   * @return a list of lists of strings
   * @throws IOException on file or reading problems
   */
  public static List<List<String>> readTSV(String path) throws IOException {
    return TemplateHelper.readTSV(path);
  }

  /**
   * Read tab-separated values from a stream to a list of lists of strings.
   *
   * @param stream the stream to read from
   * @return a list of lists of strings
   * @throws IOException on file or reading problems
   */
  public static List<List<String>> readTSV(InputStream stream) throws IOException {
    return TemplateHelper.readTSV(stream);
  }

  /**
   * Read tab-separated values from a reader to a list of lists of strings.
   *
   * @param reader a reader to read data from
   * @return a list of lists of strings
   * @throws IOException on file or reading problems
   */
  public static List<List<String>> readTSV(Reader reader) throws IOException {
    return TemplateHelper.readTSV(reader);
  }

  /**
   * Read a table from a path to a list of lists of strings.
   *
   * @param path file path to the CSV file
   * @return a list of lists of strings
   * @throws IOException on file or reading problems
   */
  public static List<List<String>> readTable(String path) throws IOException {
    return TemplateHelper.readTable(path);
  }

  /**
   * Given a document format and a map of prefixes to add, add the prefixes to the document.
   *
   * @param df OWLDocumentFormat
   * @param addPrefixes map of prefix to namespace to add
   */
  private void addPrefixes(OWLDocumentFormat df, Map<String, String> addPrefixes) {
    if (!df.isPrefixOWLOntologyFormat()) {
      // Warn on non-prefix document format (i.e. OBO)
      logger.warn(
          String.format(
              "Unable to add prefixes to %s document - saving without prefixes", df.toString()));
      return;
    }
    PrefixDocumentFormat pf = df.asPrefixOWLOntologyFormat();
    for (Map.Entry<String, String> pref : addPrefixes.entrySet()) {
      pf.setPrefix(pref.getKey(), pref.getValue());
    }
  }

  /**
   * Given a URL, check if the URL returns a redirect and return that new URL. Continue following
   * redirects until there are no more redirects.
   *
   * @param url URL to follow redirects
   * @return URL after all redirects
   * @throws IOException on issue making URL connection
   */
  private URL followRedirects(URL url) throws IOException {
    // Check if the URL redirects
    if (url.toString().startsWith("ftp")) {
      // Trying to open HttpURLConnection on FTP will throw exception
      return url;
    }
    HttpURLConnection conn = (HttpURLConnection) url.openConnection();
    int status = conn.getResponseCode();
    boolean redirect = false;
    if (status != HttpURLConnection.HTTP_OK) {
      if (status == HttpURLConnection.HTTP_MOVED_TEMP
          || status == HttpURLConnection.HTTP_MOVED_PERM
          || status == HttpURLConnection.HTTP_SEE_OTHER) {
        redirect = true;
      }
    }

    if (redirect) {
      // Get the new URL and then check that for redirect
      String newURL = conn.getHeaderField("Location");
      logger.info(String.format("<%s> redirecting to <%s>...", url.toString(), newURL));
      if (newURL.startsWith("ftp")) {
        // No more redirects
        return new URL(newURL);
      } else {
        // Check again if there is another redirect
        return followRedirects(new URL(newURL));
      }
    } else {
      // Otherwise just return the URL
      return url;
    }
  }

  /**
   * Given an ontology, a document format, and a boolean indicating to check OBO formatting, return
   * the ontology file in the OWLDocumentFormat as a byte array.
   *
   * @param ontology OWLOntology to save
   * @param format OWLDocumentFormat to save in
   * @param checkOBO boolean indiciating to check OBO formatting
   * @return byte array of formatted ontology data
   * @throws IOException on any problem
   */
  private byte[] getOntologyFileData(
      final OWLOntology ontology, OWLDocumentFormat format, boolean checkOBO) throws IOException {
    byte[] data;
    // first handle any non-official output formats.
    // currently this is just OboGraphs JSON format
    if (format instanceof OboGraphJsonDocumentFormat) {
      FromOwl fromOwl = new FromOwl();
      GraphDocument gd = fromOwl.generateGraphDocument(ontology);
      String doc = OgJsonGenerator.render(gd);
      data = doc.getBytes();
    } else if (format instanceof OBODocumentFormat && !checkOBO) {
      OWLAPIOwl2Obo bridge = new OWLAPIOwl2Obo(ontology.getOWLOntologyManager());
      OBODoc oboOntology = bridge.convert(ontology);
      ByteArrayOutputStream baos = new ByteArrayOutputStream();
      try (BufferedWriter bw = new BufferedWriter(new OutputStreamWriter(baos))) {
        OBOFormatWriter oboWriter = new OBOFormatWriter();
        oboWriter.setCheckStructure(checkOBO);
        oboWriter.write(oboOntology, bw);
      }
      data = baos.toByteArray();
    } else {
      try (ByteArrayOutputStream baos = new ByteArrayOutputStream()) {
        ontology.getOWLOntologyManager().saveOntology(ontology, format, baos);
        data = baos.toByteArray();
      } catch (IOException | OWLOntologyStorageException e) {
        // TODO
        throw new IOException(e);
      }
    }
    return data;
  }

  /**
   * Given a gzipped ontology file and a catalog path, load the ontology from a zip input stream.
   *
   * @param gzipFile compressed File to load ontology from
   * @param catalogPath the path to the catalog file or null
   * @return a new ontology object with a new OWLManager
   * @throws IOException on any problem
   */
  private OWLOntology loadCompressedOntology(File gzipFile, String catalogPath) throws IOException {
    FileInputStream fis = new FileInputStream(gzipFile);
    GZIPInputStream gis = new GZIPInputStream(fis);
    return loadOntology(gis, catalogPath);
  }

  /**
   * Given the URL to a gzipped ontology and a catalog path, load the ontology from a zip input
   * stream.
   *
   * @param url URL to load from
   * @param catalogPath the path to the catalog file or null
   * @return a new ontology object with a new OWLManager
   * @throws IOException on any problem
   */
  private OWLOntology loadCompressedOntology(URL url, String catalogPath) throws IOException {
    // Check for redirects
    url = followRedirects(url);

    // Open an input stream
    InputStream is;
    try {
      is = new BufferedInputStream(url.openStream(), 1024);
    } catch (FileNotFoundException e) {
      throw new IOException(String.format(invalidOntologyIRIError, url));
    }
    GZIPInputStream gis = new GZIPInputStream(is);
    return loadOntology(gis, catalogPath);
  }

  /**
   * Given an ontology, a format, an IRI to save to, and a boolean indiciating to check OBO
   * formatting, save the ontology in the given format to a file at the IRI.
   *
   * @param ontology OWLOntology to save
   * @param format OWLDocumentFormat to save in
   * @param ontologyIRI IRI to save to
   * @param checkOBO boolean indicating to check OBO formatting
   * @throws IOException on any problem
   */
  private void saveOntologyFile(
      final OWLOntology ontology, OWLDocumentFormat format, IRI ontologyIRI, boolean checkOBO)
      throws IOException {
    // first handle any non-official output formats.
    // currently this is just OboGraphs JSON format
    if (format instanceof OboGraphJsonDocumentFormat) {
      FromOwl fromOwl = new FromOwl();
      GraphDocument gd = fromOwl.generateGraphDocument(ontology);
      String doc = OgJsonGenerator.render(gd);
      File outfile = new File(ontologyIRI.toURI());
      FileUtils.writeStringToFile(outfile, doc);
    } else if (format instanceof OBODocumentFormat && !checkOBO) {
      // only use this method when ignoring OBO checking, otherwise use native save
      OWLAPIOwl2Obo bridge = new OWLAPIOwl2Obo(ontology.getOWLOntologyManager());
      OBODoc oboOntology = bridge.convert(ontology);
      File f = new File(ontologyIRI.toURI());
      boolean newFile = f.createNewFile();
      try (BufferedWriter bw =
          new BufferedWriter(new OutputStreamWriter(new FileOutputStream(f)))) {
        OBOFormatWriter oboWriter = new OBOFormatWriter();
        oboWriter.setCheckStructure(checkOBO);
        oboWriter.write(oboOntology, bw);
      } catch (IOException e) {
        if (!newFile) {
          f.delete();
        }
      }
    } else {
      // use native save functionality
      try {
        ontology.getOWLOntologyManager().saveOntology(ontology, format, ontologyIRI);
      } catch (OWLOntologyStorageException e) {
        // Determine if its caused by an OBO Format error
        if (format instanceof OBODocumentFormat
            && e.getCause() instanceof FrameStructureException) {
          throw new IOException(
              String.format(oboStructureError, e.getCause().getMessage()), e.getCause());
        }
        throw new IOException(String.format(ontologyStorageError, ontologyIRI.toString()), e);
      }
    }
  }

  /**
   * Given a formatted ontology as a byte array and an IRI, save the data to the IRI as a gzipped
   * file.
   *
   * @param data byte array of ontology
   * @param ontologyIRI IRI to save to
   * @throws IOException on any problem
   */
  private void saveCompressedOntology(byte[] data, IRI ontologyIRI) throws IOException {
    File f = new File(ontologyIRI.toURI());
    boolean newFile = f.createNewFile();
    FileOutputStream fos = new FileOutputStream(f);
    BufferedOutputStream bos = new BufferedOutputStream(fos);
    try (GZIPOutputStream gos = new GZIPOutputStream(bos)) {
      gos.write(data, 0, data.length);
    } catch (IOException e) {
      if (!newFile) {
        f.delete();
      }
    }
  }
}<|MERGE_RESOLUTION|>--- conflicted
+++ resolved
@@ -14,18 +14,13 @@
 import java.util.HashSet;
 import java.util.List;
 import java.util.Map;
-import java.util.Scanner;
 import java.util.Set;
 import java.util.zip.*;
 import org.apache.commons.io.FileUtils;
 import org.apache.commons.io.FilenameUtils;
 import org.apache.commons.io.IOUtils;
-<<<<<<< HEAD
-import org.apache.commons.lang3.StringUtils;
-=======
 import org.apache.jena.query.Dataset;
 import org.apache.jena.query.ReadWrite;
->>>>>>> 7cfc2fea
 import org.apache.jena.rdf.model.Model;
 import org.apache.jena.rdf.model.ModelFactory;
 import org.apache.jena.shared.JenaException;
@@ -491,80 +486,6 @@
     return ontology;
   }
 
-  /** INSERT DOCUMENTATION HERE */
-  public HashMap<String, String> loadNCBITaxonomyNodes(String path) throws IOException {
-    FileInputStream inputStream = null;
-    Scanner sc = null;
-    HashMap<String, String> nodes = new HashMap();
-    try {
-      inputStream = new FileInputStream(path);
-      sc = new Scanner(inputStream);
-      while (sc.hasNextLine()) {
-        String line = StringUtils.strip(sc.nextLine(), "|\n\t ");
-        String[] tokens = line.split("\\s*\\|\\s*", 3);
-        String taxid = tokens[0], parent = tokens[1];
-        nodes.put(taxid, parent);
-      }
-      if (sc.ioException() != null) {
-        throw sc.ioException();
-      }
-    } finally {
-      if (inputStream != null) {
-        inputStream.close();
-      }
-      if (sc != null) {
-        sc.close();
-      }
-    }
-
-    return nodes;
-  }
-
-  /** INSERT DOCUMENTATION HERE */
-  public HashMap<String, HashMap<String, String>> loadNCBITaxonomyNames(String path)
-      throws IOException {
-    FileInputStream inputStream = null;
-    Scanner sc = null;
-    HashMap<String, HashMap<String, String>> names = new HashMap();
-    HashMap<String, String> taxidNames = new HashMap();
-    HashMap<String, String> scientificNames = new HashMap();
-    HashMap<String, String> synonyms = new HashMap();
-    HashMap<String, String> lowercaseNames = new HashMap();
-    try {
-      inputStream = new FileInputStream(path);
-      sc = new Scanner(inputStream);
-      while (sc.hasNextLine()) {
-        String line = StringUtils.strip(sc.nextLine(), "|\n\t ");
-        String[] tokens = line.split("\\s*\\|\\s*", 4);
-        String taxid = tokens[0], name = tokens[1], unique = tokens[2], kind = tokens[3];
-        if (kind.equals("scientific name")) {
-          taxidNames.put(taxid, name);
-          scientificNames.put(name, taxid);
-        } else {
-          synonyms.put(name, taxid);
-        }
-        lowercaseNames.put(name.toLowerCase(), taxid);
-      }
-      if (sc.ioException() != null) {
-        throw sc.ioException();
-      }
-    } finally {
-      if (inputStream != null) {
-        inputStream.close();
-      }
-      if (sc != null) {
-        sc.close();
-      }
-    }
-
-    names.put("taxidNames", taxidNames);
-    names.put("scientificNames", scientificNames);
-    names.put("synonyms", synonyms);
-    names.put("lowercaseNames", lowercaseNames);
-
-    return names;
-  }
-
   /**
    * Given a path to an RDF/XML or TTL file and a RDF language, load the file as the default model
    * of a TDB dataset backed by a directory to improve processing time. Return the new dataset.
