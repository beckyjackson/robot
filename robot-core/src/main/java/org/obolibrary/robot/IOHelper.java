package org.obolibrary.robot;

import com.github.jsonldjava.core.Context;
import com.github.jsonldjava.core.JsonLdApi;
import com.github.jsonldjava.core.JsonLdError;
import com.github.jsonldjava.core.JsonLdOptions;
import com.github.jsonldjava.core.JsonLdProcessor;
import com.github.jsonldjava.utils.JsonUtils;
import com.google.common.collect.Sets;
import java.io.*;
import java.net.HttpURLConnection;
import java.net.URL;
import java.util.HashMap;
import java.util.HashSet;
import java.util.List;
import java.util.Map;
import java.util.Set;
import java.util.zip.*;
import org.apache.commons.io.FileUtils;
import org.apache.commons.io.FilenameUtils;
import org.apache.commons.io.IOUtils;
import org.apache.jena.query.Dataset;
import org.apache.jena.query.ReadWrite;
import org.apache.jena.rdf.model.Model;
import org.apache.jena.rdf.model.ModelFactory;
import org.apache.jena.shared.JenaException;
import org.apache.jena.tdb.TDBFactory;
import org.apache.jena.util.FileManager;
import org.geneontology.obographs.io.OboGraphJsonDocumentFormat;
import org.geneontology.obographs.io.OgJsonGenerator;
import org.geneontology.obographs.model.GraphDocument;
import org.geneontology.obographs.owlapi.FromOwl;
import org.obolibrary.obo2owl.OWLAPIOwl2Obo;
import org.obolibrary.oboformat.model.FrameStructureException;
import org.obolibrary.oboformat.model.OBODoc;
import org.obolibrary.oboformat.writer.OBOFormatWriter;
import org.semanticweb.owlapi.apibinding.OWLManager;
import org.semanticweb.owlapi.formats.*;
import org.semanticweb.owlapi.model.*;
import org.semanticweb.owlapi.rdf.rdfxml.renderer.XMLWriterPreferences;
import org.semanticweb.owlapi.util.DefaultPrefixManager;
import org.slf4j.Logger;
import org.slf4j.LoggerFactory;
import org.yaml.snakeyaml.Yaml;

/**
 * Provides convenience methods for working with ontology and term files.
 *
 * @author <a href="mailto:james@overton.ca">James A. Overton</a>
 */
public class IOHelper {

  /** Logger. */
  private static final Logger logger = LoggerFactory.getLogger(IOHelper.class);

  /** Namespace for error messages. */
  private static final String NS = "errors#";

  /** Error message when the specified file does not exist. Expects file name. */
  static final String fileDoesNotExistError =
      NS + "FILE DOES NOT EXIST ERROR File does not exist: %s";

  /** Error message when an invalid extension is provided (file format). Expects the file format. */
  static final String invalidFormatError = NS + "INVALID FORMAT ERROR unknown format: %s";

  /** Error message when the specified file cannot be loaded. Expects the file name. */
  private static final String invalidOntologyFileError =
      NS + "INVALID ONTOLOGY FILE ERROR Could not load a valid ontology from file: %s";

  /** Error message when the specified IRI cannot be loaded. Expects the IRI string. */
  private static final String invalidOntologyIRIError =
      NS + "INVALID ONTOLOGY IRI ERROR Could not load a valid ontology from IRI: %s";

  /** Error message when the specified input stream cannot be loaded. */
  private static final String invalidOntologyStreamError =
      NS + "INVALID ONTOLOGY STREAM ERROR Could not load a valid ontology from InputStream.";

  /** Error message when an invalid prefix is provided. Expects the combined prefix. */
  static final String invalidPrefixError = NS + "INVALID PREFIX ERROR Invalid prefix string: %s";

  /** Error message when a JSON-LD context cannot be created, for any reason. */
  private static final String jsonldContextCreationError =
      NS + "JSON-LD CONTEXT CREATION ERROR Could not create the JSON-LD context.";

  /** Error message when a JSON-LD context cannot be read, for any reason. */
  private static final String jsonldContextParseError =
      NS + "JSON-LD CONTEXT PARSE ERROR Could not parse the JSON-LD context.";

  /** Error message when OBO cannot be saved. */
  private static final String oboStructureError =
      NS + "OBO STRUCTURE ERROR Ontology does not conform to OBO structure rules:\n%s";

  /** Error message when the ontology cannot be saved. Expects the IRI string. */
  private static final String ontologyStorageError =
      NS + "ONTOLOGY STORAGE ERROR Could not save ontology to IRI: %s";

  /** Error message when a prefix cannot be loaded. Expects the prefix and target. */
  private static final String prefixLoadError =
      NS + "PREFIX LOAD ERROR Could not load prefix '%s' for '%s'";

  /**
   * Error message when Jena cannot load a file to a dataset, probably not RDF/XML (including OWL)
   * or TTL.
   */
  private static final String syntaxError =
      NS
          + "SYNTAX ERROR unable to load '%s' with Jena - "
          + "check that this file is in RDF/XML or TTL syntax and try again.";

  /** Path to default context as a resource. */
  private static String defaultContextPath = "/obo_context.jsonld";

  /** Store the current JSON-LD context. */
  private Context context = new Context();

  /** Store xml entities flag. */
  private Boolean useXMLEntities = false;

  /**
   * Create a new IOHelper with the default prefixes.
   *
   * @throws IOException on problem getting default context
   */
  public IOHelper() throws IOException {
    setContext(getDefaultContext());
  }

  /**
   * Create a new IOHelper with or without the default prefixes.
   *
   * @param defaults false if defaults should not be used
   * @throws IOException on problem getting default context
   */
  public IOHelper(boolean defaults) throws IOException {
    if (defaults) {
      setContext(getDefaultContext());
    } else {
      setContext();
    }
  }

  /**
   * Create a new IOHelper with the specified prefixes.
   *
   * @param map the prefixes to use
   * @throws IOException on issue parsing map
   */
  public IOHelper(Map<String, Object> map) throws IOException {
    setContext(map);
  }

  /**
   * Create a new IOHelper with prefixes from a file path.
   *
   * @param path to a JSON-LD file with a @context
   * @throws IOException on issue parsing JSON-LD file as context
   */
  public IOHelper(String path) throws IOException {
    String jsonString = FileUtils.readFileToString(new File(path));
    setContext(jsonString);
  }

  /**
   * Create a new IOHelper with prefixes from a file.
   *
   * @param file a JSON-LD file with a @context
   * @throws IOException on issue reading file or setting context from file
   */
  public IOHelper(File file) throws IOException {
    String jsonString = FileUtils.readFileToString(file);
    setContext(jsonString);
  }

  /**
   * Given an ontology, a file, and a list of prefixes, save the ontology to the file and include
   * the prefixes in the header.
   *
   * @deprecated replaced by {@link #saveOntology(OWLOntology, OWLDocumentFormat, IRI, Map,
   *     boolean)}
   * @param ontology OWLOntology to save
   * @param outputFile File to save ontology to
   * @param addPrefixes List of prefixes to add ("foo: http://foo.bar/")
   * @throws IOException On issue parsing list of prefixes or saving file
   */
  @Deprecated
  public void addPrefixesAndSave(OWLOntology ontology, File outputFile, List<String> addPrefixes)
      throws IOException {
    OWLDocumentFormat df = getFormat(FilenameUtils.getExtension(outputFile.getPath()));

    // If prefixes are not supported, just save the ontology without adding prefixes
    if (!df.isPrefixOWLOntologyFormat()) {
      logger.error("Prefixes are not supported in " + df.toString() + " (saving without prefixes)");
      saveOntology(ontology, df, IRI.create(outputFile));
      return;
    }

    // Convert prefixes to map
    Map<String, String> prefixMap = new HashMap<>();
    for (String pref : addPrefixes) {
      String[] split = pref.split(": ");
      if (split.length != 2) {
        throw new IOException(String.format(invalidPrefixError, pref));
      }
      prefixMap.put(split[0], split[1]);
    }

    addPrefixes(df, prefixMap);
    saveOntology(ontology, df, IRI.create(outputFile));
  }

  /**
   * Given a directory containing TDB mappings, remove the files and directory. If successful,
   * return true.
   *
   * @param tdbDir directory to remove
   * @return boolean indicating success
   */
<<<<<<< HEAD
  public static boolean cleanTDB(String tdbDir) {
=======
  protected static boolean cleanTDB(String tdbDir) {
>>>>>>> 284ac7a9
    File dir = new File(tdbDir);
    boolean success = true;
    if (dir.exists()) {
      String[] files = dir.list();
      if (files != null) {
        for (String file : files) {
          File f = new File(dir.getPath(), file);
          success = f.delete();
        }
      }
      // Only delete if all the files in dir were deleted
      if (success) {
        success = dir.delete();
      }
    }
    return success;
  }

  /**
   * Try to guess the location of the catalog.xml file. Looks in the directory of the given ontology
   * file for a catalog file.
   *
   * @param ontologyFile the
   * @return the guessed catalog File; may not exist!
   */
  public File guessCatalogFile(File ontologyFile) {
    String path = ontologyFile.getParent();
    String catalogPath = "catalog-v001.xml";
    if (path != null) {
      catalogPath = path + "/catalog-v001.xml";
    }
    return new File(catalogPath);
  }

  /**
   * Load an ontology from a String path, using a catalog file if available.
   *
   * @param ontologyPath the path to the ontology file
   * @return a new ontology object, with a new OWLManager
   * @throws IOException on any problem
   */
  public OWLOntology loadOntology(String ontologyPath) throws IOException {
    File ontologyFile = new File(ontologyPath);
    File catalogFile = guessCatalogFile(ontologyFile);
    if (!catalogFile.isFile()) {
      // If the catalog file does not exist, do not use catalog
      catalogFile = null;
    }
    return loadOntology(ontologyFile, catalogFile);
  }

  /**
   * Load an ontology from a String path, with option to use catalog file.
   *
   * @param ontologyPath the path to the ontology file
   * @param useCatalog when true, a catalog file will be used if one is found
   * @return a new ontology object, with a new OWLManager
   * @throws IOException on any problem
   */
  public OWLOntology loadOntology(String ontologyPath, boolean useCatalog) throws IOException {
    File ontologyFile = new File(ontologyPath);
    File catalogFile = null;
    if (useCatalog) {
      catalogFile = guessCatalogFile(ontologyFile);
    }
    return loadOntology(ontologyFile, catalogFile);
  }

  /**
   * Load an ontology from a String path, with optional catalog file.
   *
   * @param ontologyPath the path to the ontology file
   * @param catalogPath the path to the catalog file
   * @return a new ontology object, with a new OWLManager
   * @throws IOException on any problem
   */
  public OWLOntology loadOntology(String ontologyPath, String catalogPath) throws IOException {
    File ontologyFile = new File(ontologyPath);
    File catalogFile = new File(catalogPath);
    return loadOntology(ontologyFile, catalogFile);
  }

  /**
   * Load an ontology from a File, using a catalog file if available.
   *
   * @param ontologyFile the ontology file to load
   * @return a new ontology object, with a new OWLManager
   * @throws IOException on any problem
   */
  public OWLOntology loadOntology(File ontologyFile) throws IOException {
    File catalogFile = guessCatalogFile(ontologyFile);
    if (!catalogFile.isFile()) {
      // If the catalog file does not exist, do not use catalog
      catalogFile = null;
    }
    return loadOntology(ontologyFile, catalogFile);
  }

  /**
   * Load an ontology from a File, with option to use a catalog file.
   *
   * @param ontologyFile the ontology file to load
   * @param useCatalog when true, a catalog file will be used if one is found
   * @return a new ontology object, with a new OWLManager
   * @throws IOException on any problem
   */
  public OWLOntology loadOntology(File ontologyFile, boolean useCatalog) throws IOException {
    File catalogFile = null;
    if (useCatalog) {
      catalogFile = guessCatalogFile(ontologyFile);
    }
    return loadOntology(ontologyFile, catalogFile);
  }

  /**
   * Load an ontology from a File, with optional catalog File.
   *
   * @param ontologyFile the ontology file to load
   * @param catalogFile the catalog file to use
   * @return a new ontology object, with a new OWLManager
   * @throws IOException on any problem
   */
  public OWLOntology loadOntology(File ontologyFile, File catalogFile) throws IOException {
    logger.debug("Loading ontology {} with catalog file {}", ontologyFile, catalogFile);
    Object jsonObject = null;
    OWLOntologyManager manager = OWLManager.createOWLOntologyManager();

    try {
      String extension = FilenameUtils.getExtension(ontologyFile.getName());
      extension = extension.trim().toLowerCase();
      if (extension.equals("yml") || extension.equals("yaml")) {
        logger.debug("Converting from YAML to JSON");
        String yamlString = FileUtils.readFileToString(ontologyFile);
        jsonObject = new Yaml().load(yamlString);
      } else if (extension.equals("js") || extension.equals("json") || extension.equals("jsonld")) {
        String jsonString = FileUtils.readFileToString(ontologyFile);
        jsonObject = JsonUtils.fromString(jsonString);
      }

      // Use Jena to convert a JSON-LD string to RDFXML, then load it
      if (jsonObject != null) {
        logger.debug("Converting from JSON to RDF");
        jsonObject = new JsonLdApi().expand(getContext(), jsonObject);
        String jsonString = JsonUtils.toString(jsonObject);
        Model model = ModelFactory.createDefaultModel();
        model.read(IOUtils.toInputStream(jsonString), null, "JSON-LD");
        ByteArrayOutputStream output = new ByteArrayOutputStream();
        // model.write(System.out);
        model.write(output);
        byte[] data = output.toByteArray();
        ByteArrayInputStream input = new ByteArrayInputStream(data);
        return loadOntology(input);
      }
      // Handle catalog file
      if (catalogFile != null && catalogFile.isFile()) {
        manager.setIRIMappers(Sets.newHashSet(new CatalogXmlIRIMapper(catalogFile)));
      }
      // Maybe unzip
      if (ontologyFile.getPath().endsWith(".gz")) {
        if (catalogFile == null) {
          return loadCompressedOntology(ontologyFile, null);
        } else {
          return loadCompressedOntology(ontologyFile, catalogFile.getAbsolutePath());
        }
      }
      // Otherwise load from file using default method
      return manager.loadOntologyFromOntologyDocument(ontologyFile);
    } catch (JsonLdError | OWLOntologyCreationException e) {
      throw new IOException(String.format(invalidOntologyFileError, ontologyFile.getName()), e);
    }
  }

  /**
   * Load an ontology from an InputStream, without a catalog file.
   *
   * @param ontologyStream the ontology stream to load
   * @return a new ontology object, with a new OWLManager
   * @throws IOException on any problem
   */
  public OWLOntology loadOntology(InputStream ontologyStream) throws IOException {
    return loadOntology(ontologyStream, null);
  }

  /**
   * Load an ontology from an InputStream with a catalog file.
   *
   * @param ontologyStream the ontology stream to load
   * @param catalogPath the catalog file to use or null
   * @return a new ontology object, with a new OWLManager
   * @throws IOException on any problem
   */
  public OWLOntology loadOntology(InputStream ontologyStream, String catalogPath)
      throws IOException {
    OWLOntology ontology;
    // Maybe load a catalog file
    File catalogFile = null;
    if (catalogPath != null) {
      catalogFile = new File(catalogPath);
      if (!catalogFile.isFile()) {
        throw new IOException(String.format(fileDoesNotExistError, catalogPath));
      }
    }
    try {
      OWLOntologyManager manager = OWLManager.createOWLOntologyManager();
      if (catalogFile != null) {
        manager.setIRIMappers(Sets.newHashSet(new CatalogXmlIRIMapper(catalogFile)));
      }
      ontology = manager.loadOntologyFromOntologyDocument(ontologyStream);
    } catch (OWLOntologyCreationException e) {
      throw new IOException(invalidOntologyStreamError, e);
    }
    return ontology;
  }

  /**
   * Given an ontology IRI, load the ontology from the IRI.
   *
   * @param ontologyIRI the ontology IRI to load
   * @return a new ontology object, with a new OWLManager
   * @throws IOException on any problem
   */
  public OWLOntology loadOntology(IRI ontologyIRI) throws IOException {
    return loadOntology(ontologyIRI, null);
  }

  /**
   * Given an IRI and a path to a catalog file, load the ontology from the IRI with the catalog.
   *
   * @param ontologyIRI the ontology IRI to load
   * @param catalogPath the catalog file to use or null
   * @return a new ontology object, with a new OWLManager
   * @throws IOException on any problem
   */
  public OWLOntology loadOntology(IRI ontologyIRI, String catalogPath) throws IOException {
    OWLOntology ontology;
    // Maybe load a catalog file
    File catalogFile = null;
    if (catalogPath != null) {
      catalogFile = new File(catalogPath);
      if (!catalogFile.isFile()) {
        throw new IOException(String.format(fileDoesNotExistError, catalogPath));
      }
    }
    try {
      OWLOntologyManager manager = OWLManager.createOWLOntologyManager();
      // If a catalog file was loaded, set IRI mappers
      if (catalogFile != null) {
        manager.setIRIMappers(Sets.newHashSet(new CatalogXmlIRIMapper(catalogFile)));
      }
      // Maybe load a zipped ontology
      if (ontologyIRI.toString().endsWith(".gz")) {
        ontology = loadCompressedOntology(new URL(ontologyIRI.toString()), catalogPath);
      } else {
        // Otherwise load ontology as normal
        ontology = manager.loadOntologyFromOntologyDocument(ontologyIRI);
      }
    } catch (OWLOntologyCreationException e) {
      throw new IOException(e);
    }

    return ontology;
  }

  /**
   * Given a path to an RDF/XML or TTL file and a RDF language, load the file as the default model
   * of a TDB dataset backed by a directory to improve processing time. Return the new dataset.
   *
   * <p>WARNING - this creates a directory at given tdbDir location!
   *
   * @param inputPath input path of RDF/XML or TTL file
   * @param tdbDir location to put TDB mappings
   * @return Dataset instantiated with triples
   * @throws JenaException if TDB directory can't be written to
   */
  public static Dataset loadToTDBDataset(String inputPath, String tdbDir) throws JenaException {
    Dataset dataset;
    if (new File(tdbDir).isDirectory()) {
      dataset = TDBFactory.createDataset(tdbDir);
      if (!dataset.isEmpty()) {
        return dataset;
      }
    }
    dataset = TDBFactory.createDataset(tdbDir);
    logger.debug(String.format("Parsing input '%s' to dataset", inputPath));
    // Track parsing time
    long start = System.nanoTime();
    Model m;
    dataset.begin(ReadWrite.WRITE);
    try {
      m = dataset.getDefaultModel();
      FileManager.get().readModel(m, inputPath);
      dataset.commit();
    } catch (JenaException e) {
      dataset.abort();
      dataset.end();
      dataset.close();
      throw new JenaException(String.format(syntaxError, inputPath));
    } finally {
      dataset.end();
    }
    long time = (System.nanoTime() - start) / 1000000000;
    logger.debug(String.format("Parsing complete - took %s seconds", String.valueOf(time)));
    return dataset;
  }

  /**
   * Given the name of a file format, return an instance of it.
   *
   * <p>Suported formats:
   *
   * <ul>
   *   <li>OBO as 'obo'
   *   <li>RDFXML as 'owl'
   *   <li>Turtle as 'ttl'
   *   <li>OWLXML as 'owx'
   *   <li>Manchester as 'omn'
   *   <li>OWL Functional as 'ofn'
   * </ul>
   *
   * @param formatName the name of the format
   * @return an instance of the format
   * @throws IllegalArgumentException if format name is not recognized
   */
  public static OWLDocumentFormat getFormat(String formatName) throws IllegalArgumentException {
    formatName = formatName.trim().toLowerCase();
    switch (formatName) {
      case "obo":
        return new OBODocumentFormat();
      case "owl":
        return new RDFXMLDocumentFormat();
      case "ttl":
        return new TurtleDocumentFormat();
      case "owx":
        return new OWLXMLDocumentFormat();
      case "omn":
        return new ManchesterSyntaxDocumentFormat();
      case "ofn":
        return new FunctionalSyntaxDocumentFormat();
      case "json":
        return new OboGraphJsonDocumentFormat();
      default:
        throw new IllegalArgumentException(String.format(invalidFormatError, formatName));
    }
  }

  /**
   * Save an ontology to a String path.
   *
   * @param ontology the ontology to save
   * @param ontologyPath the path to save the ontology to
   * @return the saved ontology
   * @throws IOException on any problem
   */
  public OWLOntology saveOntology(OWLOntology ontology, String ontologyPath) throws IOException {
    return saveOntology(ontology, new File(ontologyPath));
  }

  /**
   * Save an ontology to a File.
   *
   * @param ontology the ontology to save
   * @param ontologyFile the file to save the ontology to
   * @return the saved ontology
   * @throws IOException on any problem
   */
  public OWLOntology saveOntology(OWLOntology ontology, File ontologyFile) throws IOException {
    return saveOntology(ontology, IRI.create(ontologyFile));
  }

  /**
   * Save an ontology to an IRI, using the file extension to determine the format.
   *
   * @param ontology the ontology to save
   * @param ontologyIRI the IRI to save the ontology to
   * @return the saved ontology
   * @throws IOException on any problem
   */
  public OWLOntology saveOntology(final OWLOntology ontology, IRI ontologyIRI) throws IOException {
    String path = ontologyIRI.toString();
    if (path.endsWith(".gz")) {
      path = path.substring(0, path.lastIndexOf("."));
    }
    String formatName = FilenameUtils.getExtension(path);
    OWLDocumentFormat format = getFormat(formatName);
    return saveOntology(ontology, format, ontologyIRI, true);
  }

  /**
   * Save an ontology in the given format to a file.
   *
   * @param ontology the ontology to save
   * @param format the ontology format to use
   * @param ontologyFile the file to save the ontology to
   * @return the saved ontology
   * @throws IOException on any problem
   */
  public OWLOntology saveOntology(
      final OWLOntology ontology, OWLDocumentFormat format, File ontologyFile) throws IOException {
    return saveOntology(ontology, format, ontologyFile, true);
  }

  /**
   * Save an ontology in the given format to a file, with the option to ignore OBO document checks.
   *
   * @param ontology the ontology to save
   * @param format the ontology format to use
   * @param ontologyFile the file to save the ontology to
   * @param checkOBO if false, ignore OBO document checks
   * @return the saved ontology
   * @throws IOException on any problem
   */
  public OWLOntology saveOntology(
      final OWLOntology ontology, OWLDocumentFormat format, File ontologyFile, boolean checkOBO)
      throws IOException {
    return saveOntology(ontology, format, IRI.create(ontologyFile), checkOBO);
  }

  /**
   * Save an ontology in the given format to an IRI.
   *
   * @param ontology the ontology to save
   * @param format the ontology format to use
   * @param ontologyIRI the IRI to save the ontology to
   * @return the saved ontology
   * @throws IOException on any problem
   */
  public OWLOntology saveOntology(
      final OWLOntology ontology, OWLDocumentFormat format, IRI ontologyIRI) throws IOException {
    return saveOntology(ontology, format, ontologyIRI, true);
  }

  /**
   * Save an ontology in the given format to a path, with the option to ignore OBO document checks.
   *
   * @param ontology the ontology to save
   * @param format the ontology format to use
   * @param ontologyPath the path to save the ontology to
   * @param checkOBO if false, ignore OBO document checks
   * @return the saved ontology
   * @throws IOException on any problem
   */
  public OWLOntology saveOntology(
      final OWLOntology ontology, OWLDocumentFormat format, String ontologyPath, boolean checkOBO)
      throws IOException {
    return saveOntology(ontology, format, IRI.create(new File(ontologyPath)), checkOBO);
  }

  /**
   * Save an ontology in the given format to an IRI, with the option to ignore OBO document checks.
   *
   * @param ontology the ontology to save
   * @param format the ontology format to use
   * @param ontologyIRI the IRI to save the ontology to
   * @param checkOBO if false, ignore OBO document checks
   * @return the saved ontology
   * @throws IOException on any problem
   */
  public OWLOntology saveOntology(
      final OWLOntology ontology, OWLDocumentFormat format, IRI ontologyIRI, boolean checkOBO)
      throws IOException {
    return saveOntology(ontology, format, ontologyIRI, null, checkOBO);
  }

  /**
   * Save an ontology in the given format to an IRI, with option to add prefixes and option to
   * ignore OBO document checks.
   *
   * @param ontology the ontology to save
   * @param format the ontology format to use
   * @param ontologyIRI the IRI to save the ontology to
   * @param addPrefixes map of prefixes to add to header
   * @param checkOBO if false, ignore OBO document checks
   * @return the saved ontology
   * @throws IOException on any problem
   */
  public OWLOntology saveOntology(
      final OWLOntology ontology,
      OWLDocumentFormat format,
      IRI ontologyIRI,
      Map<String, String> addPrefixes,
      boolean checkOBO)
      throws IOException {
    // Determine the format if not provided
    logger.debug("Saving ontology as {} with to IRI {}", format, ontologyIRI);
    XMLWriterPreferences.getInstance().setUseNamespaceEntities(getXMLEntityFlag());
    // If saving in compressed format, get byte data then save to gzip
    if (ontologyIRI.toString().endsWith(".gz")) {
      byte[] data = getOntologyFileData(ontology, format, checkOBO);
      saveCompressedOntology(data, ontologyIRI);
      return ontology;
    }
    // If not compressed, just save the file as-is
    if (addPrefixes != null && !addPrefixes.isEmpty()) {
      addPrefixes(format, addPrefixes);
    }
    saveOntologyFile(ontology, format, ontologyIRI, checkOBO);
    return ontology;
  }

  /**
   * Extract a set of term identifiers from an input string by removing comments, trimming lines,
   * and removing empty lines. A comment is a space or newline followed by a '#', to the end of the
   * line. This excludes '#' characters in IRIs.
   *
   * @param input the String containing the term identifiers
   * @return a set of term identifier strings
   */
  public Set<String> extractTerms(String input) {
    Set<String> results = new HashSet<>();
    String[] lines = input.replaceAll("\\r", "").split("\\n");
    for (String line : lines) {
      if (line.trim().startsWith("#")) {
        continue;
      }
      String result = line.replaceFirst("($|\\s)#.*$", "").trim();
      if (!result.isEmpty()) {
        results.add(result);
      }
    }
    return results;
  }

  /**
   * Given a term string, use the current prefixes to create an IRI.
   *
   * @param term the term to convert to an IRI
   * @return the new IRI
   */
  @SuppressWarnings("unchecked")
  public IRI createIRI(String term) {
    if (term == null) {
      return null;
    }

    try {
      // This is stupid, because better methods aren't public.
      // We create a new JSON map and add one entry
      // with the term as the key and some string as the value.
      // Then we run the JsonLdApi to expand the JSON map
      // in the current context, and just grab the first key.
      // If everything worked, that key will be our expanded iri.
      Map<String, Object> jsonMap = new HashMap<>();
      jsonMap.put(term, "ignore this string");
      Object expanded = new JsonLdApi().expand(context, jsonMap);
      String result = ((Map<String, Object>) expanded).keySet().iterator().next();
      if (result != null) {
        return IRI.create(result);
      } else {
        return IRI.create(term);
      }
    } catch (Exception e) {
      logger.warn("Could not create IRI for {}", term);
      logger.warn(e.getMessage());
    }
    return null;
  }

  /**
   * Given a set of term identifier strings, return a set of IRIs.
   *
   * @param terms the set of term identifier strings
   * @return the set of IRIs
   * @throws IllegalArgumentException if term identifier is not a valid IRI
   */
  public Set<IRI> createIRIs(Set<String> terms) throws IllegalArgumentException {
    Set<IRI> iris = new HashSet<>();
    for (String term : terms) {
      IRI iri = createIRI(term);
      if (iri != null) {
        iris.add(iri);
      } else {
        // Warn and continue
        logger.warn("{} is not a valid IRI.", term);
      }
    }
    return iris;
  }

  /**
   * Create an OWLLiteral.
   *
   * @param value the lexical value
   * @return a literal
   */
  public static OWLLiteral createLiteral(String value) {
    OWLOntologyManager manager = OWLManager.createOWLOntologyManager();
    OWLDataFactory df = manager.getOWLDataFactory();
    return df.getOWLLiteral(value);
  }

  /**
   * Create an OWLLiteral with a language tag.
   *
   * @param value the lexical value
   * @param lang the language tag
   * @return a literal
   */
  public static OWLLiteral createTaggedLiteral(String value, String lang) {
    OWLOntologyManager manager = OWLManager.createOWLOntologyManager();
    OWLDataFactory df = manager.getOWLDataFactory();
    return df.getOWLLiteral(value, lang);
  }

  /**
   * Create a typed OWLLiteral.
   *
   * @param value the lexical value
   * @param type the type IRI string
   * @return a literal
   */
  public OWLLiteral createTypedLiteral(String value, String type) {
    IRI iri = createIRI(type);
    return createTypedLiteral(value, iri);
  }

  /**
   * Create a typed OWLLiteral.
   *
   * @param value the lexical value
   * @param type the type IRI
   * @return a literal
   */
  public OWLLiteral createTypedLiteral(String value, IRI type) {
    OWLOntologyManager manager = OWLManager.createOWLOntologyManager();
    OWLDataFactory df = manager.getOWLDataFactory();
    OWLDatatype datatype = df.getOWLDatatype(type);
    return df.getOWLLiteral(value, datatype);
  }

  /**
   * Parse a set of IRIs from a space-separated string, ignoring '#' comments.
   *
   * @param input the string containing the IRI strings
   * @return the set of IRIs
   * @throws IllegalArgumentException if term identifier is not a valid IRI
   */
  public Set<IRI> parseTerms(String input) throws IllegalArgumentException {
    return createIRIs(extractTerms(input));
  }

  /**
   * Load a map of prefixes from the "@context" of a JSON-LD string.
   *
   * @param jsonString the JSON-LD string
   * @return a map from prefix name strings to prefix IRI strings
   * @throws IOException on any problem
   */
  @SuppressWarnings("unchecked")
  public static Context parseContext(String jsonString) throws IOException {
    try {
      Object jsonObject = JsonUtils.fromString(jsonString);
      if (!(jsonObject instanceof Map)) {
        throw new IOException(jsonldContextParseError);
      }
      Map<String, Object> jsonMap = (Map<String, Object>) jsonObject;
      if (!jsonMap.containsKey("@context")) {
        throw new IOException(jsonldContextParseError);
      }
      Object jsonContext = jsonMap.get("@context");
      return new Context().parse(jsonContext);
    } catch (Exception e) {
      throw new IOException(jsonldContextParseError, e);
    }
  }

  /**
   * Get a copy of the default context.
   *
   * @return a copy of the current context
   * @throws IOException if default context file cannot be read
   */
  public Context getDefaultContext() throws IOException {
    InputStream stream = IOHelper.class.getResourceAsStream(defaultContextPath);
    String jsonString = IOUtils.toString(stream);
    return parseContext(jsonString);
  }

  /**
   * Get a copy of the current context.
   *
   * @return a copy of the current context
   */
  public Context getContext() {
    return this.context.clone();
  }

  /** Set an empty context. */
  public void setContext() {
    this.context = new Context();
  }

  /**
   * Set the current JSON-LD context to the given context.
   *
   * @param context the new JSON-LD context
   */
  public void setContext(Context context) {
    if (context == null) {
      setContext();
    } else {
      this.context = context;
    }
  }

  /**
   * Set the current JSON-LD context to the given context.
   *
   * @param jsonString the new JSON-LD context as a JSON string
   * @throws IOException on issue parsing JSON
   */
  public void setContext(String jsonString) throws IOException {
    this.context = parseContext(jsonString);
  }

  /**
   * Set the current JSON-LD context to the given map.
   *
   * @param map a map of strings for the new JSON-LD context
   * @throws IOException on issue parsing JSON
   */
  public void setContext(Map<String, Object> map) throws IOException {
    try {
      this.context = new Context().parse(map);
    } catch (JsonLdError e) {
      throw new IOException(jsonldContextParseError, e);
    }
  }

  /**
   * Set whether or not XML entities will be swapped into URIs in saveOntology XML output formats.
   *
   * @param entityFlag value to set
   */
  public void setXMLEntityFlag(Boolean entityFlag) {
    try {
      this.useXMLEntities = entityFlag;
    } catch (Exception e) {
      logger.warn("Could not set useXMLEntities {}", entityFlag);
      logger.warn(e.getMessage());
    }
  }

  /**
   * Get the useXMLEntities flag.
   *
   * @return boolean useXMLEntities flag
   */
  public Boolean getXMLEntityFlag() {
    return this.useXMLEntities;
  }

  /**
   * Make an OWLAPI DefaultPrefixManager from a map of prefixes.
   *
   * @param prefixes a map from prefix name strings to prefix IRI strings
   * @return a new DefaultPrefixManager
   */
  public static DefaultPrefixManager makePrefixManager(Map<String, String> prefixes) {
    DefaultPrefixManager pm = new DefaultPrefixManager();
    for (Map.Entry<String, String> entry : prefixes.entrySet()) {
      pm.setPrefix(entry.getKey() + ":", entry.getValue());
    }
    return pm;
  }

  /**
   * Get a prefix manager with the current prefixes.
   *
   * @return a new DefaultPrefixManager
   */
  public DefaultPrefixManager getPrefixManager() {
    return makePrefixManager(context.getPrefixes(false));
  }

  /**
   * Add a prefix mapping as a single string "foo: http://example.com#".
   *
   * @param combined both prefix and target
   * @throws IllegalArgumentException on malformed input
   * @throws IOException if prefix cannot be parsed
   */
  public void addPrefix(String combined) throws IllegalArgumentException, IOException {
    String[] results = combined.split(":", 2);
    if (results.length < 2) {
      throw new IllegalArgumentException(String.format(invalidPrefixError, combined));
    }
    addPrefix(results[0], results[1]);
  }

  /**
   * Add a prefix mapping to the current JSON-LD context, as a prefix string and target string.
   * Rebuilds the context.
   *
   * @param prefix the short prefix to add; should not include ":"
   * @param target the IRI string that is the target of the prefix
   * @throws IOException if prefix cannot be parsed
   */
  public void addPrefix(String prefix, String target) throws IOException {
    try {
      context.put(prefix.trim(), target.trim());
      context.remove("@base");
      setContext((Map<String, Object>) context);
    } catch (Exception e) {
      throw new IOException(String.format(prefixLoadError, prefix, target), e);
    }
  }

  /**
   * Given a path to a JSON-LD prefix file, add the prefix mappings in the file to the current
   * JSON-LD context.
   *
   * @param prefixPath path to JSON-LD prefix file to add
   * @throws IOException if the file does not exist or cannot be read
   */
  public void addPrefixes(String prefixPath) throws IOException {
    File prefixFile = new File(prefixPath);
    if (!prefixFile.exists()) {
      throw new IOException(String.format(fileDoesNotExistError, prefixPath));
    }
    Context context1 = parseContext(FileUtils.readFileToString(prefixFile));
    context.putAll(context1.getPrefixes(false));
  }

  /**
   * Get a copy of the current prefix map.
   *
   * @return a copy of the current prefix map
   */
  public Map<String, String> getPrefixes() {
    return this.context.getPrefixes(false);
  }

  /**
   * Set the current prefix map.
   *
   * @param map the new map of prefixes to use
   * @throws IOException on issue parsing map to context
   */
  public void setPrefixes(Map<String, Object> map) throws IOException {
    setContext(map);
  }

  /**
   * Return the current prefixes as a JSON-LD string.
   *
   * @return the current prefixes as a JSON-LD string
   * @throws IOException on any error
   */
  public String getContextString() throws IOException {
    try {
      Object compact =
          JsonLdProcessor.compact(
              JsonUtils.fromString("{}"), context.getPrefixes(false), new JsonLdOptions());
      return JsonUtils.toPrettyString(compact);
    } catch (Exception e) {
      throw new IOException(jsonldContextCreationError, e);
    }
  }

  /**
   * Write the current context as a JSON-LD file.
   *
   * @param path the path to write the context
   * @throws IOException on any error
   */
  public void saveContext(String path) throws IOException {
    saveContext(new File(path));
  }

  /**
   * Write the current context as a JSON-LD file.
   *
   * @param file the file to write the context
   * @throws IOException on any error
   */
  public void saveContext(File file) throws IOException {
    FileWriter writer = new FileWriter(file);
    writer.write(getContextString());
    writer.close();
  }

  /**
   * Read comma-separated values from a path to a list of lists of strings.
   *
   * @param path file path to the CSV file
   * @return a list of lists of strings
   * @throws IOException on file or reading problems
   */
  public static List<List<String>> readCSV(String path) throws IOException {
    return TemplateHelper.readCSV(path);
  }

  /**
   * Read comma-separated values from a stream to a list of lists of strings.
   *
   * @param stream the stream to read from
   * @return a list of lists of strings
   * @throws IOException on file or reading problems
   */
  public static List<List<String>> readCSV(InputStream stream) throws IOException {
    return TemplateHelper.readCSV(stream);
  }

  /**
   * Read comma-separated values from a reader to a list of lists of strings.
   *
   * @param reader a reader to read data from
   * @return a list of lists of strings
   * @throws IOException on file or reading problems
   */
  public static List<List<String>> readCSV(Reader reader) throws IOException {
    return TemplateHelper.readCSV(reader);
  }

  /**
   * Read tab-separated values from a path to a list of lists of strings.
   *
   * @param path file path to the CSV file
   * @return a list of lists of strings
   * @throws IOException on file or reading problems
   */
  public static List<List<String>> readTSV(String path) throws IOException {
    return TemplateHelper.readTSV(path);
  }

  /**
   * Read tab-separated values from a stream to a list of lists of strings.
   *
   * @param stream the stream to read from
   * @return a list of lists of strings
   * @throws IOException on file or reading problems
   */
  public static List<List<String>> readTSV(InputStream stream) throws IOException {
    return TemplateHelper.readTSV(stream);
  }

  /**
   * Read tab-separated values from a reader to a list of lists of strings.
   *
   * @param reader a reader to read data from
   * @return a list of lists of strings
   * @throws IOException on file or reading problems
   */
  public static List<List<String>> readTSV(Reader reader) throws IOException {
    return TemplateHelper.readTSV(reader);
  }

  /**
   * Read a table from a path to a list of lists of strings.
   *
   * @param path file path to the CSV file
   * @return a list of lists of strings
   * @throws IOException on file or reading problems
   */
  public static List<List<String>> readTable(String path) throws IOException {
    return TemplateHelper.readTable(path);
  }

  /**
   * Given a document format and a map of prefixes to add, add the prefixes to the document.
   *
   * @param df OWLDocumentFormat
   * @param addPrefixes map of prefix to namespace to add
   */
  private void addPrefixes(OWLDocumentFormat df, Map<String, String> addPrefixes) {
    if (!df.isPrefixOWLOntologyFormat()) {
      // Warn on non-prefix document format (i.e. OBO)
      logger.warn(
          String.format(
              "Unable to add prefixes to %s document - saving without prefixes", df.toString()));
      return;
    }
    PrefixDocumentFormat pf = df.asPrefixOWLOntologyFormat();
    for (Map.Entry<String, String> pref : addPrefixes.entrySet()) {
      pf.setPrefix(pref.getKey(), pref.getValue());
    }
  }

  /**
   * Given a URL, check if the URL returns a redirect and return that new URL. Continue following
   * redirects until there are no more redirects.
   *
   * @param url URL to follow redirects
   * @return URL after all redirects
   * @throws IOException on issue making URL connection
   */
  private URL followRedirects(URL url) throws IOException {
    // Check if the URL redirects
    if (url.toString().startsWith("ftp")) {
      // Trying to open HttpURLConnection on FTP will throw exception
      return url;
    }
    HttpURLConnection conn = (HttpURLConnection) url.openConnection();
    int status = conn.getResponseCode();
    boolean redirect = false;
    if (status != HttpURLConnection.HTTP_OK) {
      if (status == HttpURLConnection.HTTP_MOVED_TEMP
          || status == HttpURLConnection.HTTP_MOVED_PERM
          || status == HttpURLConnection.HTTP_SEE_OTHER) {
        redirect = true;
      }
    }

    if (redirect) {
      // Get the new URL and then check that for redirect
      String newURL = conn.getHeaderField("Location");
      logger.info(String.format("<%s> redirecting to <%s>...", url.toString(), newURL));
      if (newURL.startsWith("ftp")) {
        // No more redirects
        return new URL(newURL);
      } else {
        // Check again if there is another redirect
        return followRedirects(new URL(newURL));
      }
    } else {
      // Otherwise just return the URL
      return url;
    }
  }

  /**
   * Given an ontology, a document format, and a boolean indicating to check OBO formatting, return
   * the ontology file in the OWLDocumentFormat as a byte array.
   *
   * @param ontology OWLOntology to save
   * @param format OWLDocumentFormat to save in
   * @param checkOBO boolean indiciating to check OBO formatting
   * @return byte array of formatted ontology data
   * @throws IOException on any problem
   */
  private byte[] getOntologyFileData(
      final OWLOntology ontology, OWLDocumentFormat format, boolean checkOBO) throws IOException {
    byte[] data;
    // first handle any non-official output formats.
    // currently this is just OboGraphs JSON format
    if (format instanceof OboGraphJsonDocumentFormat) {
      FromOwl fromOwl = new FromOwl();
      GraphDocument gd = fromOwl.generateGraphDocument(ontology);
      String doc = OgJsonGenerator.render(gd);
      data = doc.getBytes();
    } else if (format instanceof OBODocumentFormat && !checkOBO) {
      OWLAPIOwl2Obo bridge = new OWLAPIOwl2Obo(ontology.getOWLOntologyManager());
      OBODoc oboOntology = bridge.convert(ontology);
      ByteArrayOutputStream baos = new ByteArrayOutputStream();
      try (BufferedWriter bw = new BufferedWriter(new OutputStreamWriter(baos))) {
        OBOFormatWriter oboWriter = new OBOFormatWriter();
        oboWriter.setCheckStructure(checkOBO);
        oboWriter.write(oboOntology, bw);
      }
      data = baos.toByteArray();
    } else {
      try (ByteArrayOutputStream baos = new ByteArrayOutputStream()) {
        ontology.getOWLOntologyManager().saveOntology(ontology, format, baos);
        data = baos.toByteArray();
      } catch (IOException | OWLOntologyStorageException e) {
        // TODO
        throw new IOException(e);
      }
    }
    return data;
  }

  /**
   * Given a gzipped ontology file and a catalog path, load the ontology from a zip input stream.
   *
   * @param gzipFile compressed File to load ontology from
   * @param catalogPath the path to the catalog file or null
   * @return a new ontology object with a new OWLManager
   * @throws IOException on any problem
   */
  private OWLOntology loadCompressedOntology(File gzipFile, String catalogPath) throws IOException {
    FileInputStream fis = new FileInputStream(gzipFile);
    GZIPInputStream gis = new GZIPInputStream(fis);
    return loadOntology(gis, catalogPath);
  }

  /**
   * Given the URL to a gzipped ontology and a catalog path, load the ontology from a zip input
   * stream.
   *
   * @param url URL to load from
   * @param catalogPath the path to the catalog file or null
   * @return a new ontology object with a new OWLManager
   * @throws IOException on any problem
   */
  private OWLOntology loadCompressedOntology(URL url, String catalogPath) throws IOException {
    // Check for redirects
    url = followRedirects(url);

    // Open an input stream
    InputStream is;
    try {
      is = new BufferedInputStream(url.openStream(), 1024);
    } catch (FileNotFoundException e) {
      throw new IOException(String.format(invalidOntologyIRIError, url));
    }
    GZIPInputStream gis = new GZIPInputStream(is);
    return loadOntology(gis, catalogPath);
  }

  /**
   * Given an ontology, a format, an IRI to save to, and a boolean indiciating to check OBO
   * formatting, save the ontology in the given format to a file at the IRI.
   *
   * @param ontology OWLOntology to save
   * @param format OWLDocumentFormat to save in
   * @param ontologyIRI IRI to save to
   * @param checkOBO boolean indicating to check OBO formatting
   * @throws IOException on any problem
   */
  private void saveOntologyFile(
      final OWLOntology ontology, OWLDocumentFormat format, IRI ontologyIRI, boolean checkOBO)
      throws IOException {
    // first handle any non-official output formats.
    // currently this is just OboGraphs JSON format
    if (format instanceof OboGraphJsonDocumentFormat) {
      FromOwl fromOwl = new FromOwl();
      GraphDocument gd = fromOwl.generateGraphDocument(ontology);
      String doc = OgJsonGenerator.render(gd);
      File outfile = new File(ontologyIRI.toURI());
      FileUtils.writeStringToFile(outfile, doc);
    } else if (format instanceof OBODocumentFormat && !checkOBO) {
      // only use this method when ignoring OBO checking, otherwise use native save
      OWLAPIOwl2Obo bridge = new OWLAPIOwl2Obo(ontology.getOWLOntologyManager());
      OBODoc oboOntology = bridge.convert(ontology);
      File f = new File(ontologyIRI.toURI());
      boolean newFile = f.createNewFile();
      try (BufferedWriter bw =
          new BufferedWriter(new OutputStreamWriter(new FileOutputStream(f)))) {
        OBOFormatWriter oboWriter = new OBOFormatWriter();
        oboWriter.setCheckStructure(checkOBO);
        oboWriter.write(oboOntology, bw);
      } catch (IOException e) {
        if (!newFile) {
          f.delete();
        }
      }
    } else {
      // use native save functionality
      try {
        ontology.getOWLOntologyManager().saveOntology(ontology, format, ontologyIRI);
      } catch (OWLOntologyStorageException e) {
        // Determine if its caused by an OBO Format error
        if (format instanceof OBODocumentFormat
            && e.getCause() instanceof FrameStructureException) {
          throw new IOException(
              String.format(oboStructureError, e.getCause().getMessage()), e.getCause());
        }
        throw new IOException(String.format(ontologyStorageError, ontologyIRI.toString()), e);
      }
    }
  }

  /**
   * Given a formatted ontology as a byte array and an IRI, save the data to the IRI as a gzipped
   * file.
   *
   * @param data byte array of ontology
   * @param ontologyIRI IRI to save to
   * @throws IOException on any problem
   */
  private void saveCompressedOntology(byte[] data, IRI ontologyIRI) throws IOException {
    File f = new File(ontologyIRI.toURI());
    boolean newFile = f.createNewFile();
    FileOutputStream fos = new FileOutputStream(f);
    BufferedOutputStream bos = new BufferedOutputStream(fos);
    try (GZIPOutputStream gos = new GZIPOutputStream(bos)) {
      gos.write(data, 0, data.length);
    } catch (IOException e) {
      if (!newFile) {
        f.delete();
      }
    }
  }
}<|MERGE_RESOLUTION|>--- conflicted
+++ resolved
@@ -215,11 +215,7 @@
    * @param tdbDir directory to remove
    * @return boolean indicating success
    */
-<<<<<<< HEAD
-  public static boolean cleanTDB(String tdbDir) {
-=======
   protected static boolean cleanTDB(String tdbDir) {
->>>>>>> 284ac7a9
     File dir = new File(tdbDir);
     boolean success = true;
     if (dir.exists()) {
