--- conflicted
+++ resolved
@@ -135,60 +135,10 @@
       Set<Class<? extends OWLAxiom>> axiomTypes,
       boolean namedOnly) {
     axiomTypes = setDefaultAxiomType(axiomTypes);
-<<<<<<< HEAD
     if (namedOnly) {
       return getCompleteAxiomsNamedOnly(ontology, objects, axiomTypes);
     } else {
       return getCompleteAxiomsIncludeAnonymous(ontology, objects, axiomTypes);
-=======
-    Set<OWLAxiom> axioms = new HashSet<>();
-    Set<IRI> iris = getIRIs(objects);
-    for (OWLAxiom axiom : ontology.getAxioms()) {
-      if (OntologyHelper.extendsAxiomTypes(axiom, axiomTypes)) {
-        // Check both the full annotated axiom and axiom without annotations (if annotated)
-        Set<OWLObject> axiomObjects;
-        if (namedOnly) {
-          axiomObjects = OntologyHelper.getNamedObjects(axiom);
-        } else {
-          axiomObjects = OntologyHelper.getObjects(axiom);
-        }
-
-        Set<OWLObject> partialAxiomObjects = null;
-        if (axiom.isAnnotated()) {
-          if (namedOnly) {
-            partialAxiomObjects =
-                OntologyHelper.getNamedObjects(axiom.getAxiomWithoutAnnotations());
-          } else {
-            partialAxiomObjects = OntologyHelper.getObjects(axiom.getAxiomWithoutAnnotations());
-          }
-        }
-
-        if (axiom instanceof OWLAnnotationAssertionAxiom) {
-          OWLAnnotationAssertionAxiom a = (OWLAnnotationAssertionAxiom) axiom;
-          // Again, check full annotated axiom and axiom without annotations
-          if (a.isAnnotated()) {
-            OWLAnnotation annotation = a.getAnnotation();
-            if (iris.contains(annotation.getProperty().getIRI())
-                && objects.contains(a.getValue())) {
-              if (iris.contains(a.getSubject()) && objects.contains(a.getProperty())) {
-                // If the set contains all components, add the annotated axiom
-                axioms.add(axiom);
-              }
-            }
-          }
-          if (iris.contains(a.getSubject()) && objects.contains(a.getProperty())) {
-            // If the set only contains the un-annotated axiom, add that
-            axioms.add(axiom.getAxiomWithoutAnnotations());
-          }
-        } else if (objects.containsAll(axiomObjects)) {
-          axioms.add(axiom);
-        } else if (partialAxiomObjects != null && objects.containsAll(partialAxiomObjects)) {
-          // If all objects of the axiom are included, but not the annotation
-          // add the un-annotated axiom
-          axioms.add(axiom.getAxiomWithoutAnnotations());
-        }
-      }
->>>>>>> 08e173ae
     }
   }
 
@@ -222,47 +172,10 @@
       Set<Class<? extends OWLAxiom>> axiomTypes,
       boolean namedOnly) {
     axiomTypes = setDefaultAxiomType(axiomTypes);
-<<<<<<< HEAD
     if (namedOnly) {
       return getPartialAxiomsNamedOnly(ontology, objects, axiomTypes);
     } else {
       return getPartialAxiomsIncludeAnonymous(ontology, objects, axiomTypes);
-=======
-    Set<OWLAxiom> axioms = new HashSet<>();
-    Set<IRI> iris = getIRIs(objects);
-    for (OWLAxiom axiom : ontology.getAxioms()) {
-      if (OntologyHelper.extendsAxiomTypes(axiom, axiomTypes)) {
-        if (axiom instanceof OWLAnnotationAssertionAxiom) {
-          OWLAnnotationAssertionAxiom a = (OWLAnnotationAssertionAxiom) axiom;
-          // Check if axiom is annotated
-          if (a.isAnnotated()) {
-            for (OWLAnnotation annotation : a.getAnnotations()) {
-              // If any part of the annotation is in the set, add the axiom
-              if (iris.contains(annotation.getProperty().getIRI())
-                  || objects.contains(a.getValue())) {
-                axioms.add(axiom);
-              }
-            }
-          }
-          if (iris.contains(a.getSubject()) || objects.contains(a.getProperty())) {
-            axioms.add(axiom);
-          }
-        } else {
-          Set<OWLObject> axiomObjects;
-          if (namedOnly) {
-            axiomObjects = OntologyHelper.getNamedObjects(axiom);
-          } else {
-            axiomObjects = OntologyHelper.getObjects(axiom);
-          }
-          for (OWLObject axiomObject : axiomObjects) {
-            if (objects.contains(axiomObject)) {
-              axioms.add(axiom);
-              break;
-            }
-          }
-        }
-      }
->>>>>>> 08e173ae
     }
   }
 
