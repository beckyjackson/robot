--- conflicted
+++ resolved
@@ -66,12 +66,9 @@
 
   /** Map from names to IRIs of object properties. */
   private Map<String, IRI> objectProperties = new HashMap<>();
-<<<<<<< HEAD
 
   /** Map from IRIs to names of entities. */
   private Map<IRI, String> labels = new HashMap<>();
-=======
->>>>>>> fe8dc949
 
   /**
    * Add an IOHelper for resolving names to IRIs.
