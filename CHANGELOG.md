# Changelog

All notable changes to this project will be documented in this file.

The format is based on [Keep a Changelog](https://keepachangelog.com/en/1.0.0/),
and this project adheres to [Semantic Versioning](https://semver.org/spec/v2.0.0.html).

## [Unreleased]

### Added
- Add [`export`] command [#481]
- Add JSON format to [`export`] in [#645]
- Add Excel format to [`export`] in [#646]

### Changed
- Updated `obographs` from 0.0.8 to 0.2.1 [#657]

### Fixed
- Fix filtering axioms with multiple axiom selectors [#644]
- Fix comparator method for sorting empty strings with [`export`] in [#654]
- Fix releasing dataset after exception when running [`report`] with `--tdb true` [#659]
<<<<<<< HEAD
- Fix writing JSON format to use `OutputStream` with ['convert'] in [#670]
=======
- Reduced tinme spent loading datasets for [`query`] in [#666]
>>>>>>> dd2d871c

## [1.6.0] - 2020-03-04

### Added
- Add [`collapse`] command [#578]
- Add support for anonymous class assertions in [`template`] in [#630]
- Add maven plugin to update OBO context [#608]
- Add more efficient mode for [`reduce`] when only considering named classes [#619]

### Changed
- Switch whitespace queries to regex [#606]
- Update nucleus import for tests [#597]

### Fixed
- Fix warning when term is in imports (extract command) [#625]
- Fix index out of bounds error in extract [#617]
- Use URIs to fix resource path issues [#603]

## [1.5.0] - 2019-11-28

### Added

- Add new [`python`] command, allowing ROBOT to be controlled from Python using [Py4j](https://www.py4j.org/).
- Add `internal`/`external` selectors for [`remove`]/[`filter`] in [#570]
- Add language selectors for [`remove`]/[`filter`] in [#574]
- Add `tautologies` and `structural-tautologies` selectors for [`remove`]/[`filter`] in [#579]
- Add catalog options for right-side of [`diff`] in [#584]

## [1.4.3] - 2019-09-12

### Fixed

- Fix excessive logging, [#567] and [#374]

## [1.4.2] - 2019-09-11

### Added

- Update [`repair`] to migrate annotations [#510]
- Allow use of Jena TDB for [`report`] in [#558]
- Add `--exclude-tautologies` option for [`reason`] in [#560]

### Changed

- Follow redirects for gzipped input IRIs [#537]

### Fixed

- Fix bug with imported axioms [#523]
- Fix index out of bounds for [`report`] `--print` in [#546]
- Fix stack overflow in [`remove`]/[`filter`] in [#547]
- Fix [`query`] when chaining with `--input-iri` [#555]
- Fix [`template`] bug with equivalent classes [#559]
- Fix [`template`] bug with nested annotation [#564]

## [1.4.1] - 2019-06-27

### Added

- Add `--tdb true` option to [`query`] for Jena TDB on-disk storage [#475]
- Add IRI pattern matching to [`remove`]/[`filter`] in [#448]
- Add `--signature` option to [`remove`]/[`filter`], improve docs [#484]
- Add more output options to [`diff`] in [#461]
- Allow specified prefixes for output [#488]

### Changed

- Made major update to [`template`] command [#403]

### Fixed

- Fix invalid reference errors for OWL built-ins [#455]
- Fix import handling for SPARQL UPDATE [#471]
- Fix [`remove`]/[`filter`] for terms not in ontology [#507]

## [1.4.0] - 2019-03-14

### Added

- Add [`rename`] command [#419], allowing you to replace lists of old IRIs with new IRIs
- Add SPARQL Update support [#352], but note the warning in the 'Update' section of the documentation at <http://robot.obolibrary.org/query>
- Add `--annotate-with-source` option for [`extract`] in [#392]
- Add `--intermediates` option for [`extract`] [#441]
- Add `--individuals` option for [`extract`] [#385]
- Add new selectors for [`remove`] and [`filter`]: `domain` and `range` [#427], `ontology` [#452]

### Changed

- Made improvements to the built-in reports [#438]

## [1.3.0] - 2019-01-18

### Added

- Add [`explain`] command, contributed by [Jim Balhoff](https://github/balhoff)

## [1.2.0] - 2018-12-06

### Added

- Add [`remove`] command for removing axioms from an ontology
- Add [`filter`] command for copying selected axioms to a new ontology
- Add `--use-graphs true` option for [`query`] allows queries over imports as named graphs [#158]
- Add `--labels` option to [`diff`] command [#363]
- Add support for gzipped files [#371]

### Changed

- **Breaking Change**: We have upgraded from Apache Jena 2.13.0 to 3.8.0 [#314], which involves the renaming of several packages and changes to the return types of `QueryOperation`. One other change we've noted is that the new Jena adds fewer `xsd:string` datatypes than the previous version.
- Upgrade to OWLAPI 4.5.6 sometimes changes the ordering of elements in RDFXML format, causing spurious differences in line order when comparing output from previous versions of ROBOT. But note that Protege5.5 uses the same version of the OWLAPI so orderings should be consistent between the two.

## [1.1.0] - 2018-08-04

### Added

- Add [`report`] command
- Add `--collapse-import-closure` option for [`merge`]: When `true` (the default) all imports will be merged and all `owl:import` statements will be removed. **Possible breaking change**: In previous versions of ROBOT, `owl:import` statements were not removed. [#275]
- Add global `--catalog FILE` option [#274]
- Add `--check` option for [`convert`] allows conversion of more OBO-format files
- Add `--include-annotations` option for [`merge`] allows better control of ontology annotations [#277]
- Add `--copy-ontology-annotations` option for [`extract`] in [#319]
- Add `--dump-unsatisfiable` option for [`reason`] [#174]

### Fixed

- improved error messages, linking to ROBOT website [#246]

## [1.0.0] - 2018-02-08

First official release of ROBOT!

[Unreleased]: https://github.com/ontodev/robot/compare/v1.6.0...HEAD
[1.6.0]: https://github.com/ontodev/robot/compare/v1.5.0...v1.6.0
[1.5.0]: https://github.com/ontodev/robot/compare/v1.4.3...v1.5.0
[1.4.3]: https://github.com/ontodev/robot/compare/v1.4.2...v1.4.3
[1.4.2]: https://github.com/ontodev/robot/compare/v1.4.1...v1.4.2
[1.4.1]: https://github.com/ontodev/robot/compare/v1.4.0...v1.4.1
[1.4.0]: https://github.com/ontodev/robot/compare/v1.3.0...v1.4.0
[1.3.0]: https://github.com/ontodev/robot/compare/v1.2.0...v1.3.0
[1.2.0]: https://github.com/ontodev/robot/compare/v1.1.0...v1.2.0
[1.1.0]: https://github.com/ontodev/robot/compare/v1.0.0...v1.1.0
[1.0.0]: https://github.com/ontodev/robot/releases/tag/v1.0.0

[Jim Balhoff]: https://github/balhoff

[`collapse`]: http://robot.obolibrary.org/collapse
[`convert`]: http://robot.obolibrary.org/convert
[`diff`]: http://robot.obolibrary.org/diff
[`explain`]: http://robot.obolibrary.org/explain
[`export`]: http://robot.obolibrary.org/export
[`extract`]: http://robot.obolibrary.org/extract
[`filter`]: http://robot.obolibrary.org/filter
[`merge`]: http://robot.obolibrary.org/merge
[`python`]: http://robot.obolibrary.org/python
[`query`]: http://robot.obolibrary.org/query
[`reason`]: http://robot.obolibrary.org/reason
[`reduce`]: http://robot.obolibrary.org/reduce
[`remove`]: http://robot.obolibrary.org/remove
[`rename`]: http://robot.obolibrary.org/rename
[`repair`]: http://robot.obolibrary.org/repair
[`report`]: http://robot.obolibrary.org/report
[`template`]: http://robot.obolibrary.org/template

[#666]: https://github.com/ontodev/robot/pull/666
[#659]: https://github.com/ontodev/robot/issues/659
[#657]: https://github.com/ontodev/robot/pull/657
[#654]: https://github.com/ontodev/robot/issues/654
[#646]: https://github.com/ontodev/robot/issues/646
[#645]: https://github.com/ontodev/robot/issues/645
[#644]: https://github.com/ontodev/robot/issues/644
[#630]: https://github.com/ontodev/robot/issues/630
[#625]: https://github.com/ontodev/robot/issues/625
[#619]: https://github.com/ontodev/robot/issues/619
[#617]: https://github.com/ontodev/robot/issues/617
[#608]: https://github.com/ontodev/robot/issues/608
[#606]: https://github.com/ontodev/robot/issues/606
[#603]: https://github.com/ontodev/robot/issues/603
[#597]: https://github.com/ontodev/robot/issues/597
[#584]: https://github.com/ontodev/robot/issues/584
[#579]: https://github.com/ontodev/robot/issues/579
[#578]: https://github.com/ontodev/robot/issues/579
[#574]: https://github.com/ontodev/robot/issues/574
[#570]: https://github.com/ontodev/robot/issues/570
[#567]: https://github.com/ontodev/robot/issues/567
[#564]: https://github.com/ontodev/robot/issues/564
[#560]: https://github.com/ontodev/robot/issues/560
[#559]: https://github.com/ontodev/robot/issues/559
[#558]: https://github.com/ontodev/robot/issues/558
[#555]: https://github.com/ontodev/robot/issues/555
[#547]: https://github.com/ontodev/robot/issues/547
[#546]: https://github.com/ontodev/robot/issues/546
[#537]: https://github.com/ontodev/robot/issues/537
[#523]: https://github.com/ontodev/robot/issues/523
[#510]: https://github.com/ontodev/robot/issues/510
[#507]: https://github.com/ontodev/robot/issues/507
[#488]: https://github.com/ontodev/robot/issues/488
[#484]: https://github.com/ontodev/robot/issues/484
[#481]: https://github.com/ontodev/robot/issues/481
[#475]: https://github.com/ontodev/robot/issues/475
[#471]: https://github.com/ontodev/robot/issues/471
[#461]: https://github.com/ontodev/robot/issues/461
[#455]: https://github.com/ontodev/robot/issues/455
[#452]: https://github.com/ontodev/robot/issues/452
[#448]: https://github.com/ontodev/robot/issues/448
[#441]: https://github.com/ontodev/robot/issues/441
[#438]: https://github.com/ontodev/robot/issues/438
[#427]: https://github.com/ontodev/robot/issues/427
[#419]: https://github.com/ontodev/robot/issues/419
[#403]: https://github.com/ontodev/robot/issues/403
[#392]: https://github.com/ontodev/robot/issues/392
[#385]: https://github.com/ontodev/robot/issues/385
[#374]: https://github.com/ontodev/robot/issues/374
[#371]: https://github.com/ontodev/robot/issues/371
[#363]: https://github.com/ontodev/robot/issues/363
[#352]: https://github.com/ontodev/robot/issues/352
[#319]: https://github.com/ontodev/robot/issues/319
[#314]: https://github.com/ontodev/robot/issues/314
[#277]: https://github.com/ontodev/robot/issues/277
[#275]: https://github.com/ontodev/robot/issues/275
[#274]: https://github.com/ontodev/robot/issues/274
[#246]: https://github.com/ontodev/robot/issues/246
[#174]: https://github.com/ontodev/robot/issues/174
[#158]: https://github.com/ontodev/robot/issues/158<|MERGE_RESOLUTION|>--- conflicted
+++ resolved
@@ -19,11 +19,9 @@
 - Fix filtering axioms with multiple axiom selectors [#644]
 - Fix comparator method for sorting empty strings with [`export`] in [#654]
 - Fix releasing dataset after exception when running [`report`] with `--tdb true` [#659]
-<<<<<<< HEAD
-- Fix writing JSON format to use `OutputStream` with ['convert'] in [#670]
-=======
-- Reduced tinme spent loading datasets for [`query`] in [#666]
->>>>>>> dd2d871c
+- Reduced time spent loading datasets for [`query`] in [#666]
+- Fix writing JSON format to use `OutputStream` with ['convert'] in [#671]
+
 
 ## [1.6.0] - 2020-03-04
 
@@ -187,6 +185,7 @@
 [`report`]: http://robot.obolibrary.org/report
 [`template`]: http://robot.obolibrary.org/template
 
+[#671]: https://github.com/ontodev/robot/pull/671
 [#666]: https://github.com/ontodev/robot/pull/666
 [#659]: https://github.com/ontodev/robot/issues/659
 [#657]: https://github.com/ontodev/robot/pull/657
