package org.obolibrary.robot;

import org.slf4j.Logger;
import org.slf4j.LoggerFactory;

/**
 * Entry point for ROBOT command-line interface.
 *
 * @author <a href="mailto:james@overton.ca">James A. Overton</a>
 */
public class CommandLineInterface {
  /** A CommandManager loaded with the default set of commands. */
  private static CommandManager manager = initManager();

<<<<<<< HEAD
    /**
     * Initialize a new CommandManager.
     *
     * @return the new manager
     */
    private static CommandManager initManager() {
        CommandManager m = new CommandManager();
        m.addCommand("annotate",         new AnnotateCommand());
        m.addCommand("convert",          new ConvertCommand());
        m.addCommand("diff",             new DiffCommand());
        m.addCommand("export-prefixes",  new ExportPrefixesCommand());
        m.addCommand("extract",          new ExtractCommand());
        m.addCommand("filter",           new FilterCommand());
        m.addCommand("import",           new ImportCommand());
        m.addCommand("materialize",      new MaterializeCommand());
        m.addCommand("merge",            new MergeCommand());
        m.addCommand("mirror",           new MirrorCommand());
        m.addCommand("query",            new QueryCommand());
        m.addCommand("reason",           new ReasonCommand());
        m.addCommand("reduce",           new ReduceCommand());
        m.addCommand("relax",            new RelaxCommand());
        m.addCommand("repair",           new RepairCommand());
        m.addCommand("report",           new ReportCommand());
        m.addCommand("template",         new TemplateCommand());
        m.addCommand("unmerge",          new UnmergeCommand());
        m.addCommand("validate-profile", new ValidateProfileCommand());
        m.addCommand("verify",           new VerifyCommand());
        return m;
    }
=======
  /**
   * Initialize a new CommandManager.
   *
   * @return the new manager
   */
  private static CommandManager initManager() {
    CommandManager m = new CommandManager();
    m.addCommand("annotate", new AnnotateCommand());
    m.addCommand("convert", new ConvertCommand());
    m.addCommand("diff", new DiffCommand());
    m.addCommand("export-prefixes", new ExportPrefixesCommand());
    m.addCommand("extract", new ExtractCommand());
    m.addCommand("filter", new FilterCommand());
    m.addCommand("materialize", new MaterializeCommand());
    m.addCommand("merge", new MergeCommand());
    m.addCommand("mirror", new MirrorCommand());
    m.addCommand("query", new QueryCommand());
    m.addCommand("reason", new ReasonCommand());
    m.addCommand("reduce", new ReduceCommand());
    m.addCommand("relax", new RelaxCommand());
    m.addCommand("repair", new RepairCommand());
    m.addCommand("report", new ReportCommand());
    m.addCommand("template", new TemplateCommand());
    m.addCommand("unmerge", new UnmergeCommand());
    m.addCommand("validate-profile", new ValidateProfileCommand());
    m.addCommand("verify", new VerifyCommand());
    return m;
  }
>>>>>>> 4216e59c

  /** Logger. */
  private static final Logger logger = LoggerFactory.getLogger(CommandLineInterface.class);

  /**
   * Execute the given command-line arguments, catching any exceptions.
   *
   * @param args the command-line arguments
   */
  public static void main(String[] args) {
    manager.main(args);
  }

  /**
   * Execute the given command-line arguments, throwing any exceptions.
   *
   * @param args the command-line arguments
   * @throws Exception on any problem
   */
  public static void execute(String[] args) throws Exception {
    manager.execute(null, args);
  }
}<|MERGE_RESOLUTION|>--- conflicted
+++ resolved
@@ -12,37 +12,6 @@
   /** A CommandManager loaded with the default set of commands. */
   private static CommandManager manager = initManager();
 
-<<<<<<< HEAD
-    /**
-     * Initialize a new CommandManager.
-     *
-     * @return the new manager
-     */
-    private static CommandManager initManager() {
-        CommandManager m = new CommandManager();
-        m.addCommand("annotate",         new AnnotateCommand());
-        m.addCommand("convert",          new ConvertCommand());
-        m.addCommand("diff",             new DiffCommand());
-        m.addCommand("export-prefixes",  new ExportPrefixesCommand());
-        m.addCommand("extract",          new ExtractCommand());
-        m.addCommand("filter",           new FilterCommand());
-        m.addCommand("import",           new ImportCommand());
-        m.addCommand("materialize",      new MaterializeCommand());
-        m.addCommand("merge",            new MergeCommand());
-        m.addCommand("mirror",           new MirrorCommand());
-        m.addCommand("query",            new QueryCommand());
-        m.addCommand("reason",           new ReasonCommand());
-        m.addCommand("reduce",           new ReduceCommand());
-        m.addCommand("relax",            new RelaxCommand());
-        m.addCommand("repair",           new RepairCommand());
-        m.addCommand("report",           new ReportCommand());
-        m.addCommand("template",         new TemplateCommand());
-        m.addCommand("unmerge",          new UnmergeCommand());
-        m.addCommand("validate-profile", new ValidateProfileCommand());
-        m.addCommand("verify",           new VerifyCommand());
-        return m;
-    }
-=======
   /**
    * Initialize a new CommandManager.
    *
@@ -56,6 +25,7 @@
     m.addCommand("export-prefixes", new ExportPrefixesCommand());
     m.addCommand("extract", new ExtractCommand());
     m.addCommand("filter", new FilterCommand());
+    m.addCommand("import", new ImportCommand());
     m.addCommand("materialize", new MaterializeCommand());
     m.addCommand("merge", new MergeCommand());
     m.addCommand("mirror", new MirrorCommand());
@@ -71,7 +41,6 @@
     m.addCommand("verify", new VerifyCommand());
     return m;
   }
->>>>>>> 4216e59c
 
   /** Logger. */
   private static final Logger logger = LoggerFactory.getLogger(CommandLineInterface.class);
