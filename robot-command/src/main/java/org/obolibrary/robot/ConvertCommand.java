package org.obolibrary.robot;

import java.io.File;
import org.apache.commons.cli.CommandLine;
import org.apache.commons.cli.Options;
import org.apache.commons.io.FilenameUtils;
import org.semanticweb.owlapi.model.OWLOntology;
import org.slf4j.Logger;
import org.slf4j.LoggerFactory;

/**
 * Save ontology to a different format.
 *
 * @author <a href="mailto:james@overton.ca">James A. Overton</a>
 */
public class ConvertCommand implements Command {
  /** Logger. */
  private static final Logger logger = LoggerFactory.getLogger(ConvertCommand.class);

  /** Namespace for error messages. */
  private static final String NS = "convert#";

  /** Error message when no --output is provided. */
  private static final String missingOutputError = NS + "OUTPUT ERROR an output file is required";

  /** Error message when more than one --output is provided. */
  private static final String multipleOutputsError =
      NS + "OUTPUT ERROR only one output file is allowed";

  /** Error message when a --format is not specified and the --output does not have an extension. */
  private static final String missingFormatError = NS + "FORMAT ERROR an output format is required";

  /** Store the command-line options for the command. */
  private Options options;

  /** Initialize the command. */
  public ConvertCommand() {
    Options o = CommandLineHelper.getCommonOptions();
    o.addOption("i", "input", true, "convert ontology from a file");
    o.addOption("I", "input-iri", true, "convert ontology from an IRI");
    o.addOption("o", "output", true, "save ontology to a file");
    o.addOption("f", "format", true, "the format: obo, owl, ttl, owx, omn, ofn, json");
    o.addOption("c", "check", true, "if false, ignore OBO document structure checks");
    options = o;
  }

  /**
   * Name of the command.
   *
   * @return name
   */
  public String getName() {
    return "convert";
  }

  /**
   * Brief description of the command.
   *
   * @return description
   */
  public String getDescription() {
    return "convert ontology";
  }

  /**
   * Command-line usage for the command.
   *
   * @return usage
   */
  public String getUsage() {
    return "robot convert --input <file> " + "--format <format> " + "--output <file>";
  }

  /**
   * Command-line options for the command.
   *
   * @return options
   */
  public Options getOptions() {
    return options;
  }

  /**
   * Handle the command-line and file operations for the ReasonOperation.
   *
   * @param args strings to use as arguments
   */
  public void main(String[] args) {
    try {
      execute(null, args);
    } catch (Exception e) {
      CommandLineHelper.handleException(getUsage(), getOptions(), e);
    }
  }

  /**
   * Given an input state and command line arguments, save the ontology to a new format and return
   * the state unchanged.
   *
   * <p>Supported formats:
   *
   * <ul>
   *   <li>OBO .obo
   *   <li>RDFXML .owl
   *   <li>Turtle .ttl
   *   <li>OWLXML .owx
   *   <li>Manchester .omn
   *   <li>OWL Functional .ofn
   *   <li>OboGraphs JSON .json
   * </ul>
   *
   * @param state the state from the previous command, or null
   * @param args the command-line arguments
   * @return the input state unchanged, or a new state with the ontology
   * @throws Exception on any problem
   */
  public CommandState execute(CommandState state, String[] args) throws Exception {
    CommandLine line = CommandLineHelper.getCommandLine(getUsage(), getOptions(), args);
    if (line == null) {
      return null;
    }

    if (state == null) {
      state = new CommandState();
    }

    IOHelper ioHelper = CommandLineHelper.getIOHelper(line);
    state = CommandLineHelper.updateInputOntology(ioHelper, state, line);
    OWLOntology ontology = state.getOntology();

    String[] outputs = line.getOptionValues("output");
    // Validate the output
    if (outputs == null || outputs.length == 0) {
      throw new IllegalArgumentException(missingOutputError);
    } else if (outputs.length > 1) {
      throw new IllegalArgumentException(multipleOutputsError);
    }
    File outputFile = CommandLineHelper.getOutputFile(line);

    // Check for a format
    String formatName = CommandLineHelper.getOptionalValue(line, "format");
    if (formatName == null) {
      formatName = FilenameUtils.getExtension(outputFile.getName());
      if (formatName.equals("")) {
        throw new IllegalArgumentException(missingFormatError);
      }
    }

<<<<<<< HEAD
    boolean checkOBO = true;
    String check = CommandLineHelper.getDefaultValue(line, "check", "true");
    if ("false".equals(check.toLowerCase())) {
      checkOBO = false;
      // TODO: Align with detailed error reporting
    } else if (!"true".equals(check.toLowerCase())) {
      throw new IllegalArgumentException("the arg to --check should be either TRUE or FALSE");
    }
=======
    ioHelper.saveOntology(ontology, IOHelper.getFormat(formatName), outputFile);
>>>>>>> 885649ef

    // TODO: Error handling for FrameStructureException
    ioHelper.saveOntology(ontology, IOHelper.getFormat(formatName), outputFile, checkOBO);
    return state;
  }
}<|MERGE_RESOLUTION|>--- conflicted
+++ resolved
@@ -1,6 +1,7 @@
 package org.obolibrary.robot;
 
 import java.io.File;
+import java.io.IOException;
 import org.apache.commons.cli.CommandLine;
 import org.apache.commons.cli.Options;
 import org.apache.commons.io.FilenameUtils;
@@ -20,6 +21,10 @@
   /** Namespace for error messages. */
   private static final String NS = "convert#";
 
+  /** Error message when the arg to --check is not true or false */
+  private static final String checkArgError =
+      NS + "CHECK ARG ERROR the arg to --check should be either TRUE or FALSE";
+
   /** Error message when no --output is provided. */
   private static final String missingOutputError = NS + "OUTPUT ERROR an output file is required";
 
@@ -29,6 +34,10 @@
 
   /** Error message when a --format is not specified and the --output does not have an extension. */
   private static final String missingFormatError = NS + "FORMAT ERROR an output format is required";
+
+  /** Error message when --check is true and the document is not in valid OBO structure */
+  private static final String oboStructureError =
+      NS + "OBO STRUCTURE ERROR the ontology does not conform to OBO structure rules";
 
   /** Store the command-line options for the command. */
   private Options options;
@@ -146,21 +155,26 @@
       }
     }
 
-<<<<<<< HEAD
     boolean checkOBO = true;
     String check = CommandLineHelper.getDefaultValue(line, "check", "true");
     if ("false".equals(check.toLowerCase())) {
       checkOBO = false;
-      // TODO: Align with detailed error reporting
     } else if (!"true".equals(check.toLowerCase())) {
-      throw new IllegalArgumentException("the arg to --check should be either TRUE or FALSE");
+      throw new IllegalArgumentException(checkArgError);
     }
-=======
-    ioHelper.saveOntology(ontology, IOHelper.getFormat(formatName), outputFile);
->>>>>>> 885649ef
 
-    // TODO: Error handling for FrameStructureException
-    ioHelper.saveOntology(ontology, IOHelper.getFormat(formatName), outputFile, checkOBO);
+    try {
+      ioHelper.saveOntology(ontology, IOHelper.getFormat(formatName), outputFile, checkOBO);
+    } catch (IOException e) {
+      // specific feedback for writing to OBO
+      if (e.getMessage().contains("FrameStructureException")) {
+        logger.debug(e.getMessage());
+        throw new Exception(oboStructureError);
+      } else {
+        throw e;
+      }
+    }
+
     return state;
   }
 }