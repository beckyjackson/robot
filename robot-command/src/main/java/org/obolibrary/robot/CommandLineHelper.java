package org.obolibrary.robot;

import java.io.File;
import java.io.FileFilter;
import java.io.IOException;
import java.util.ArrayList;
import java.util.Arrays;
import java.util.HashSet;
import java.util.List;
import java.util.Set;
import java.util.StringTokenizer;
import java.util.Vector;
import java.util.regex.Matcher;
import java.util.regex.Pattern;
import org.apache.commons.cli.CommandLine;
import org.apache.commons.cli.CommandLineParser;
import org.apache.commons.cli.HelpFormatter;
import org.apache.commons.cli.Options;
import org.apache.commons.cli.ParseException;
import org.apache.commons.cli.PosixParser;
import org.apache.commons.io.FileUtils;
import org.apache.commons.io.filefilter.WildcardFileFilter;
import org.geneontology.reasoner.ExpressionMaterializingReasonerFactory;
import org.semanticweb.elk.owlapi.ElkReasonerFactory;
import org.semanticweb.owlapi.model.IRI;
import org.semanticweb.owlapi.model.OWLAnnotationAxiom;
import org.semanticweb.owlapi.model.OWLAxiom;
import org.semanticweb.owlapi.model.OWLClassAssertionAxiom;
import org.semanticweb.owlapi.model.OWLDeclarationAxiom;
import org.semanticweb.owlapi.model.OWLDisjointClassesAxiom;
import org.semanticweb.owlapi.model.OWLDisjointDataPropertiesAxiom;
import org.semanticweb.owlapi.model.OWLDisjointObjectPropertiesAxiom;
import org.semanticweb.owlapi.model.OWLDisjointUnionAxiom;
import org.semanticweb.owlapi.model.OWLEquivalentClassesAxiom;
import org.semanticweb.owlapi.model.OWLEquivalentDataPropertiesAxiom;
import org.semanticweb.owlapi.model.OWLEquivalentObjectPropertiesAxiom;
import org.semanticweb.owlapi.model.OWLLogicalAxiom;
import org.semanticweb.owlapi.model.OWLOntology;
import org.semanticweb.owlapi.model.OWLSubAnnotationPropertyOfAxiom;
import org.semanticweb.owlapi.model.OWLSubClassOfAxiom;
import org.semanticweb.owlapi.model.OWLSubDataPropertyOfAxiom;
import org.semanticweb.owlapi.model.OWLSubObjectPropertyOfAxiom;
import org.semanticweb.owlapi.reasoner.OWLReasonerFactory;
import org.slf4j.Logger;
import org.slf4j.LoggerFactory;
import uk.ac.manchester.cs.jfact.JFactFactory;

/** Convenience methods for working with command line options. */
public class CommandLineHelper {
  /** Logger. */
  private static final Logger logger = LoggerFactory.getLogger(CommandLineHelper.class);

  /** Namespace for general input error messages. */
  private static final String NS = "errors#";

  /** Error message when --axioms is not a valid AxiomType. Expects: input string. */
  private static final String axiomTypeError = NS + "AXIOM TYPE ERROR %s is not a valid axiom type";

  /** Error message when a boolean value is not "true" or "false". Expects option name. */
  private static final String booleanValueError =
      NS + "BOOLEAN VALUE ERROR arg for %s must be true or false";

  /** Error message when --input is provided in a chained command. */
  private static final String chainedInputError =
      NS + "CHAINED INPUT ERROR do not use an --input option for chained commands";

  /** Error message when an invalid IRI is provided. Expects the entry field and term. */
  private static final String invalidIRIError =
      NS + "INVALID IRI ERROR %1$s \"%2$s\" is not a valid CURIE or IRI";

  /** Error message when user provides an invalid reasoner. Expects reasonerName in formatting. */
  private static final String invalidReasonerError =
      NS + "INVALID REASONER ERROR unknown reasoner: %s";

  /** Error message when no input ontology is provided for methods that accept multiple inputs. */
  private static final String missingRequirementError = NS + "MISSING REQUIREMENT ERROR %s";

  /** Error message when no input ontology is provided. */
  private static final String missingInputError = NS + "MISSING INPUT ERROR an --input is required";

  /** Error message when no input ontology is provided for methods that accept multiple inputs. */
  private static final String missingInputsError =
      NS + "MISSING INPUT ERROR at least one --input is required";

  /** Error message when input terms are not provided. */
  private static final String missingTermsError =
      NS + "MISSING TERMS ERROR term(s) are required with --term or --term-file";

  /** Error message when more than one --input is specified, excluding merge and unmerge. */
  private static final String multipleInputsError =
      NS + "MULITPLE INPUTS ERROR only one --input is allowed";

  /** Error message when the --inputs pattern does not include * or ?, or is not quoted */
  private static final String wildcardError =
      NS + "WILDCARD ERROR --inputs argument must be a quoted wildcard pattern";

  /**
   * Given a single string, return a list of strings split at whitespace but allowing for quoted
   * values, as a command-line parser does.
   *
   * @param toProcess the string to parse
   * @return a string list, split at whitespace, with quotation marks removed
   * @throws Exception on parsing problems
   */
  public static List<String> parseArgList(String toProcess) throws Exception {
    return new ArrayList<String>(Arrays.asList(parseArgs(toProcess)));
  }

  /**
   * Given a single string, return an array of strings split at whitespace but allowing for quoted
   * values, as a command-line parser does. Adapted from org.apache.tools.ant.types.Commandline
   *
   * @param toProcess the string to parse
   * @return a string array, split at whitespace, with quotation marks removed
   * @throws Exception on parsing problems
   */
  public static String[] parseArgs(String toProcess) throws Exception {
    if (toProcess == null || toProcess.length() == 0) {
      return new String[0];
    }

    // parse with a simple finite state machine
    final int normal = 0;
    final int inQuote = 1;
    final int inDoubleQuote = 2;
    int state = normal;
    StringTokenizer tok = new StringTokenizer(toProcess, "\"\' ", true);
    Vector<String> v = new Vector<String>();
    StringBuffer current = new StringBuffer();
    boolean lastTokenHasBeenQuoted = false;

    while (tok.hasMoreTokens()) {
      String nextTok = tok.nextToken();
      switch (state) {
        case inQuote:
          if ("\'".equals(nextTok)) {
            lastTokenHasBeenQuoted = true;
            state = normal;
          } else {
            current.append(nextTok);
          }
          break;
        case inDoubleQuote:
          if ("\"".equals(nextTok)) {
            lastTokenHasBeenQuoted = true;
            state = normal;
          } else {
            current.append(nextTok);
          }
          break;
        default:
          if ("\'".equals(nextTok)) {
            state = inQuote;
          } else if ("\"".equals(nextTok)) {
            state = inDoubleQuote;
          } else if (" ".equals(nextTok)) {
            if (lastTokenHasBeenQuoted || current.length() != 0) {
              v.addElement(current.toString());
              current = new StringBuffer();
            }
          } else {
            current.append(nextTok);
          }
          lastTokenHasBeenQuoted = false;
          break;
      }
    }

    if (lastTokenHasBeenQuoted || current.length() != 0) {
      v.addElement(current.toString());
    }

    if (state == inQuote || state == inDoubleQuote) {
      throw new Exception("unbalanced quotes in " + toProcess);
    }

    String[] args = new String[v.size()];
    v.copyInto(args);
    return args;
  }

  /**
   * Given a command line, return the values for an option as a list. This is just a convenience
   * function for turning an array into a list.
   *
   * @param line the command line to use
   * @param name the name of the option to find
   * @return the option values as a list of strings, maybe empty
   */
  public static List<String> getOptionValues(CommandLine line, String name) {
    List<String> valueList = new ArrayList<String>();
    String[] valueArray = line.getOptionValues(name);
    if (valueArray != null) {
      valueList = new ArrayList<String>(Arrays.asList(valueArray));
    }
    return valueList;
  }

  /**
   * Given a command line and an index, return the argument at that index.
   *
   * @param line the command line to use
   * @param index the index of the argument
   * @return the argument at the given index
   */
  public static String getIndexValue(CommandLine line, int index) {
    String result = null;
    List<String> arguments = Arrays.asList(line.getArgs());
    if (arguments.size() > index) {
      result = arguments.get(index);
    }
    return result;
  }

  /**
   * Given a command line, return its first argument, which should be the name of the command to
   * execute.
   *
   * @param line the command line to use
   * @return the name of the command to execute
   */
  public static String getCommand(CommandLine line) {
    return getIndexValue(line, 0);
  }

  /**
   * Return true if a command line include the option with the given name, or the command with the
   * given name.
   *
   * @param line the command line to use
   * @param name the name of the flag or argument to check for
   * @return true if a flag or first argument match the given name, false otherwise
   */
  public static boolean hasFlagOrCommand(CommandLine line, String name) {
    if (line.hasOption(name)) {
      return true;
    }
    String command = getCommand(line);
    if (command != null && command.equals(name)) {
      return true;
    }
    return false;
  }

  /**
   * Given a command line, return the value of --axioms as a set of classes that extend OWLAxiom.
   *
   * @param line the command line to use
   * @return set of OWLAxiom types
   */
  public static Set<Class<? extends OWLAxiom>> getAxiomValues(CommandLine line) {
    Set<Class<? extends OWLAxiom>> axiomTypes = new HashSet<>();
    List<String> axiomTypeStrings = getOptionValues(line, "axioms");
    if (axiomTypeStrings.isEmpty()) {
      axiomTypeStrings.add("all");
    }
    // Split if it's one arg with spaces
    List<String> axiomTypeFixedStrings = new ArrayList<>();
    for (String axiom : axiomTypeStrings) {
      if (axiom.contains(" ")) {
        axiomTypeFixedStrings.addAll(Arrays.asList(axiom.split(" ")));
      } else {
        axiomTypeFixedStrings.add(axiom);
      }
    }
    // Then get the actual types
    for (String axiom : axiomTypeFixedStrings) {
      if (axiom.equalsIgnoreCase("all")) {
        axiomTypes.add(OWLAxiom.class);
      } else if (axiom.equalsIgnoreCase("logical")) {
        axiomTypes.add(OWLLogicalAxiom.class);
      } else if (axiom.equalsIgnoreCase("annotation")) {
        axiomTypes.add(OWLAnnotationAxiom.class);
      } else if (axiom.equalsIgnoreCase("subclass")) {
        axiomTypes.add(OWLSubClassOfAxiom.class);
      } else if (axiom.equalsIgnoreCase("subproperty")) {
        axiomTypes.add(OWLSubObjectPropertyOfAxiom.class);
        axiomTypes.add(OWLSubDataPropertyOfAxiom.class);
        axiomTypes.add(OWLSubAnnotationPropertyOfAxiom.class);
      } else if (axiom.equalsIgnoreCase("equivalent")) {
        axiomTypes.add(OWLEquivalentClassesAxiom.class);
        axiomTypes.add(OWLEquivalentObjectPropertiesAxiom.class);
        axiomTypes.add(OWLEquivalentDataPropertiesAxiom.class);
      } else if (axiom.equalsIgnoreCase("disjoint")) {
        axiomTypes.add(OWLDisjointClassesAxiom.class);
        axiomTypes.add(OWLDisjointObjectPropertiesAxiom.class);
        axiomTypes.add(OWLDisjointDataPropertiesAxiom.class);
        axiomTypes.add(OWLDisjointUnionAxiom.class);
      } else if (axiom.equalsIgnoreCase("type")) {
        axiomTypes.add(OWLClassAssertionAxiom.class);
        // TODO: Make a-box, t-box, r-box
      } else if (axiom.equalsIgnoreCase("declaration")) {
        axiomTypes.add(OWLDeclarationAxiom.class);
      } else {
        throw new IllegalArgumentException(String.format(axiomTypeError, axiom));
      }
    }
    return axiomTypes;
  }

  /**
   * Get the boolean value of a command-line option with the given name.
   *
   * @param line the command line to use
   * @param name the name of the option to find
   * @param defaultValue the default value to use
   * @return the option value as boolean, or the default if not found
   */
  public static boolean getBooleanValue(CommandLine line, String name, boolean defaultValue) {
    String val = getDefaultValue(line, name, String.valueOf(defaultValue));
    if ("true".equals(val)) {
      return true;
    } else if ("false".equals(val)) {
      return false;
    } else {
      throw new IllegalArgumentException(String.format(booleanValueError, name));
    }
  }

  /**
   * Get the value of the command-line option with the given name.
   *
   * @param line the command line to use
   * @param name the name of the option to find
   * @return the option value as a string, or null if not found
   */
  public static String getOptionalValue(CommandLine line, String name) {
    return getDefaultValue(line, name, null);
  }

  /**
   * Get the value of the command-line options with the given name.
   *
   * @param line the command line to use
   * @param name the name of the option to find
   * @return the option value as a list of strings, maybe empty
   */
  public static List<String> getOptionalValues(CommandLine line, String name) {
    if (line.hasOption(name)) {
      return new ArrayList<String>(Arrays.asList(line.getOptionValues(name)));
    } else {
      return new ArrayList<String>();
    }
  }

  /**
   * Get the value of the command-line option with the given name, or return a default value if the
   * option is not found.
   *
   * @param line the command line to use
   * @param name the name of the option to find
   * @param defaultValue the default value to use
   * @return the option value as a string, or the default if the option not found
   */
  public static String getDefaultValue(CommandLine line, String name, String defaultValue) {
    String result = defaultValue;
    if (line.hasOption(name)) {
      // Only one arg should be passed per option
      result = line.getOptionValue(name);
    }
    return result;
  }

  /**
   * Get the value of the command-line option with the given name, or throw an
   * IllegalArgumentException with a given message if the option is not found.
   *
   * @param line the command line to use
   * @param name the name of the option to find
   * @param message the message for the exception
   * @return the option value as a string
   * @throws IllegalArgumentException if the option is not found
   */
  public static String getRequiredValue(CommandLine line, String name, String message)
      throws IllegalArgumentException {
    String result = getOptionalValue(line, name);
    if (result == null) {
      throw new IllegalArgumentException(String.format(missingRequirementError, message));
    }
    return result;
  }

  /**
   * Given a command line, return an initialized IOHelper. The --prefix, --prefixes, --noprefixes
   * and --xml-entities options are handled.
   *
   * @param line the command line to use
   * @return an initialized IOHelper
   */
  public static IOHelper getIOHelper(CommandLine line) {
    IOHelper ioHelper;
    String prefixes = getOptionalValue(line, "prefixes");
    if (prefixes != null) {
      ioHelper = new IOHelper(prefixes);
    } else {
      ioHelper = new IOHelper(!line.hasOption("noprefixes"));
    }

    for (String prefix : getOptionalValues(line, "prefix")) {
      try {
        ioHelper.addPrefix(prefix);
      } catch (IllegalArgumentException e) {
        throw new IllegalArgumentException(String.format(IOHelper.invalidPrefixError, prefix), e);
      }
    }

    ioHelper.setXMLEntityFlag(line.hasOption("xml-entities"));

    return ioHelper;
  }

  /**
   * Given an IOHelper and a command line, check for required options and return a loaded input
   * ontology. Currently handles --input and --input-iri options.
   *
   * @param ioHelper the IOHelper to load the ontology with
   * @param line the command line to use
   * @return the input ontology
   * @throws IllegalArgumentException if requires options are missing
   * @throws IOException if the ontology cannot be loaded
   */
  public static OWLOntology getInputOntology(IOHelper ioHelper, CommandLine line)
      throws IllegalArgumentException, IOException {
    OWLOntology inputOntology = null;
    // Check for multiple inputs
    List<String> inputOntologyPaths = getOptionalValues(line, "input");
    List<String> inputOntologyIRIs = getOptionalValues(line, "input-iri");
    String catalogPath = getOptionalValue(line, "catalog");

    Integer check = inputOntologyPaths.size() + inputOntologyIRIs.size();
    if (check > 1) {
      throw new IllegalArgumentException(multipleInputsError);
    }

    if (!inputOntologyPaths.isEmpty()) {
      if (catalogPath != null) {
        inputOntology = ioHelper.loadOntology(inputOntologyPaths.get(0), catalogPath);
      } else {
        inputOntology = ioHelper.loadOntology(inputOntologyPaths.get(0));
      }
    } else if (!inputOntologyIRIs.isEmpty()) {
      if (catalogPath != null) {
        inputOntology = ioHelper.loadOntology(IRI.create(inputOntologyIRIs.get(0)), catalogPath);
      } else {
        inputOntology = ioHelper.loadOntology(IRI.create(inputOntologyIRIs.get(0)));
      }
    } else {
      // Both input options are empty
      throw new IllegalArgumentException(missingInputError);
    }

    return inputOntology;
  }

  /**
   * Given an IOHelper and a command line, check for required options and return a list of loaded
   * input ontologies. Currently handles --input, --input-iri, and --inputs options.
   *
   * @param ioHelper the IOHelper to load the ontology with
   * @param line the command line to use
   * @param allowEmpty if an empty list may be returned (when chaining commands, an input was
   *     already provided)
   * @return the list of input ontologies
   * @throws IllegalArgumentException if requires options are missing
   * @throws IOException if the ontology cannot be loaded
   */
  public static List<OWLOntology> getInputOntologies(
      IOHelper ioHelper, CommandLine line, boolean allowEmpty)
      throws IllegalArgumentException, IOException {
    List<OWLOntology> inputOntologies = new ArrayList<OWLOntology>();
    String catalogPath = getOptionalValue(line, "catalog");

    if (catalogPath != null) {
      inputOntologies.addAll(getInputOntologies(ioHelper, line, catalogPath));
    } else {
      inputOntologies.addAll(getInputOntologies(ioHelper, line));
    }

    if (inputOntologies.isEmpty() && !allowEmpty) {
      throw new IllegalArgumentException(missingInputsError);
    }

    return inputOntologies;
  }

  /**
   * Given an IOHelper, a state object, and a command line, update the state with the ontology.
   *
   * @param ioHelper the IOHelper to load the ontology with
   * @param state the input state, maybe null
   * @param line the command line to use
   * @return the updated state
   * @throws IllegalArgumentException if requires options are missing
   * @throws IOException if the ontology cannot be loaded
   */
  public static CommandState updateInputOntology(
      IOHelper ioHelper, CommandState state, CommandLine line)
      throws IllegalArgumentException, IOException {
    return updateInputOntology(ioHelper, state, line, true);
  }

  /**
   * Given an IOHelper, a state object, a command line, and a "required" flag, update the state with
   * the ontology. If the state contains an ontology, use it. If the state is null or does not
   * contain an ontology, use the `--input` option. If the state has an ontology and there's an
   * `--input` throw an exception warning the use to use two commands instead of a chain of
   * commands.
   *
   * @param ioHelper the IOHelper to load the ontology with
   * @param state the input state, maybe null
   * @param line the command line to use
   * @param required when true, throw an exception if ontology is not found
   * @return the updated state
   * @throws IllegalArgumentException if requires options are missing
   * @throws IOException if the ontology cannot be loaded
   */
  public static CommandState updateInputOntology(
      IOHelper ioHelper, CommandState state, CommandLine line, boolean required)
      throws IllegalArgumentException, IOException {
    if (state != null && state.getOntology() != null) {
      if (line.hasOption("input") || line.hasOption("input-IRI")) {
        throw new IllegalArgumentException(chainedInputError);
      } else {
        return state;
      }
    }

    OWLOntology ontology = null;
    try {
      ontology = getInputOntology(ioHelper, line);
    } catch (Exception e) {
      if (required) {
        // Throw message from IOHelper
        throw new IllegalArgumentException(e);
      }
    }

    if (state == null) {
      state = new CommandState();
    }
    state.setOntology(ontology);
    return state;
  }

  /**
   * Given a command line, check for the required options and return a File for saving data.
   *
   * @param line the command line to use
   * @return the File for output; may be null; may not exist!
   * @throws IllegalArgumentException if required options are not found
   */
  public static File getOutputFile(CommandLine line) throws IllegalArgumentException {
    String outputPath = getOptionalValue(line, "output");
    File outputFile = null;
    if (outputPath != null) {
      outputFile = new File(outputPath);
    }
    return outputFile;
  }

  /**
   * Given a command line, check for the required options and return an IRI to be used as the
   * OntologyIRI for the output ontology.
   *
   * @param line the command line to use
   * @return the IRI for the output ontology, or null
   */
  public static IRI getOutputIRI(CommandLine line) {
    String outputIRIString = getOptionalValue(line, "output-iri");
    IRI outputIRI = null;
    if (outputIRIString != null) {
      outputIRI = IRI.create(outputIRIString);
    }
    return outputIRI;
  }

  /**
   * Given a command line and an ontology, for each `--output` option (if any), save a copy of the
   * ontology to the specified path.
   *
   * @param line the command lien to use
   * @param ontology the ontology to save
   * @throws IOException on any problem
   */
  public static void maybeSaveOutput(CommandLine line, OWLOntology ontology) throws IOException {
    IOHelper ioHelper = getIOHelper(line);
    for (String path : getOptionValues(line, "output")) {
      try {
        ioHelper.saveOntology(ontology, path);
      } catch (IllegalArgumentException e) {
        // Exception from getFormat -- invalid format
        throw new IllegalArgumentException(
            String.format(IOHelper.invalidFormatError, path.substring(path.lastIndexOf(".") + 1)),
            e);
      }
    }
  }

  /**
   * Try to create an IRI from a string input. If the term is not in a valid format (null), an
   * IllegalArgumentException is thrown to prevent null from being passed into other methods.
   *
   * @param term the term to convert to an IRI
   * @param field the field in which the term was entered, for reporting
   * @return the new IRI if successful
   */
  public static IRI maybeCreateIRI(IOHelper ioHelper, String term, String field) {
    IRI iri = ioHelper.createIRI(term);
    if (iri == null) {
      throw new IllegalArgumentException(String.format(invalidIRIError, field, term));
    }
    return iri;
  }

  /**
   * Given an IOHelper and a command line, check for the required options and return a set of IRIs
   * for terms. Handles --terms and --term-file options.
   *
   * @param ioHelper the IOHelper to use for loading the terms
   * @param line the command line to use
   * @return a set of term IRIs
   * @throws IllegalArgumentException if the required options are not found
   * @throws IOException if the term file cannot be loaded
   */
  public static Set<IRI> getTerms(IOHelper ioHelper, CommandLine line)
      throws IllegalArgumentException, IOException {
    return getTerms(ioHelper, line, false);
  }

  /**
   * As getTerms, but allow the list to be empty.
   *
   * @param ioHelper the IOHelper to use for loading the terms
   * @param line the command line to use
   * @param allowEmpty true if empty lists of properties are allowed
   * @return a set of term IRIs
   * @throws IllegalArgumentException if the required options are not found
   * @throws IOException if the term file cannot be loaded
   */
  public static Set<IRI> getTerms(IOHelper ioHelper, CommandLine line, boolean allowEmpty)
      throws IllegalArgumentException, IOException {
    Set<IRI> terms = getTerms(ioHelper, line, "term", "term-file");

    if (terms.size() == 0 && !allowEmpty) {
      throw new IllegalArgumentException(missingTermsError);
    }
    return terms;
  }

  /**
   * Given an IOHelper and a command line, and the names of two options, check for the required
   * options and return a set of IRIs for terms. Handles single term options and term-file options.
   * Allows empty returns.
   *
   * @param ioHelper the IOHelper to use for loading the terms
   * @param line the command line to use
   * @param singles the option name for single terms, or null
   * @param paths the option name for term file paths, or null
   * @return a set of term IRIs
   * @throws IllegalArgumentException if the required options are not found
   * @throws IOException if the term file cannot be loaded
   */
  public static Set<IRI> getTerms(IOHelper ioHelper, CommandLine line, String singles, String paths)
      throws IllegalArgumentException, IOException {
    Set<String> termStrings = new HashSet<String>();
    if (singles != null) {
      termStrings.addAll(getOptionValues(line, singles));
    }
    if (paths != null) {
      for (String path : getOptionValues(line, paths)) {
        termStrings.add(FileUtils.readFileToString(new File(path)));
      }
    }

    Set<IRI> terms = new HashSet<IRI>();
    for (String termString : termStrings) {
      terms.addAll(ioHelper.parseTerms(termString));
    }

    return terms;
  }

  /**
   * Given a string of a reasoner name from user input, return the reasoner factory. If the user
   * input is not valid, throw IllegalArgumentExcepiton. By default, EMR is not allowed.
   *
   * @param line the command line to use
   * @return OWLReasonerFactory if successful
   */
  public static OWLReasonerFactory getReasonerFactory(CommandLine line) {
    return getReasonerFactory(line, false);
  }

  /**
   * Given a string of a reasoner name from user input, return the reasoner factory. If the user
   * input is not valid, throw IllegalArgumentExcepiton.
   *
   * @param line the command line to use
   * @param allowEMR boolean specifying if EMR can be returned
   * @return OWLReasonerFactory if successful
   */
  public static OWLReasonerFactory getReasonerFactory(CommandLine line, boolean allowEMR) {
    // ELK is the default reasoner
    String reasonerName = getDefaultValue(line, "reasoner", "ELK").trim().toLowerCase();
    logger.info("Reasoner: " + reasonerName);

    if (reasonerName.equals("structural")) {
      return new org.semanticweb.owlapi.reasoner.structural.StructuralReasonerFactory();
    } else if (reasonerName.equals("hermit")) {
      return new org.semanticweb.HermiT.ReasonerFactory();
    } else if (reasonerName.equals("jfact")) {
      return new JFactFactory();
      // Reason must change behavior with EMR, so not all commands can use it
    } else if (reasonerName.equals("emr") && allowEMR) {
      ElkReasonerFactory innerReasonerFactory = new org.semanticweb.elk.owlapi.ElkReasonerFactory();
      return new ExpressionMaterializingReasonerFactory(innerReasonerFactory);
    } else if (reasonerName.equals("elk")) {
      return new org.semanticweb.elk.owlapi.ElkReasonerFactory();
    } else {
      throw new IllegalArgumentException(String.format(invalidReasonerError, reasonerName));
    }
  }

  /**
   * Print a help message for a command.
   *
   * @param usage the usage information for the command
   * @param options the command line options for the command
   */
  public static void printHelp(String usage, Options options) {
    HelpFormatter formatter = new HelpFormatter();
    formatter.printHelp(usage, options);
  }

  /** Print the ROBOT version. */
  public static void printVersion() {
    String version = CommandLineHelper.class.getPackage().getImplementationVersion();
    System.out.println("ROBOT version " + version);
  }

  /**
   * Create a new Options object with shared options for 'help' and 'version'.
   *
   * @return a new Options object with some options added
   */
  public static Options getCommonOptions() {
    Options o = new Options();
    o.addOption("h", "help", false, "print usage information");
    o.addOption("V", "version", false, "print version information");
    o.addOption("v", "verbose", false, "increased logging");
    o.addOption("vv", "very-verbose", false, "high logging");
    o.addOption("vvv", "very-very-verbose", false, "maximum logging, including stack traces");
    o.addOption(null, "catalog", true, "use catalog from provided file");
    o.addOption("p", "prefix", true, "add a prefix 'foo: http://bar'");
    o.addOption("P", "prefixes", true, "use prefixes from JSON-LD file");
    o.addOption("noprefixes", false, "do not use default prefixes");
    o.addOption("x", "xml-entities", false, "use entity substitution with ontology XML output");
    return o;
  }

  /**
   * Parse the command line, handle help and other common options, and return null or a CommandLine.
   *
   * @param usage the usage string for this command
   * @param options the command-line options for this command
   * @param args the command-line arguments provided
   * @param stopAtNonOption same as CommandLineParser
   * @return a new CommandLine object or null
   * @throws ParseException if the arguments cannot be parsed
   */
  public static CommandLine maybeGetCommandLine(
      String usage, Options options, String[] args, boolean stopAtNonOption) throws ParseException {
    CommandLineParser parser = new PosixParser();
    CommandLine line = parser.parse(options, args, stopAtNonOption);

    String level;
    if (line.hasOption("very-very-verbose")) {
      level = "DEBUG";
    } else if (line.hasOption("very-verbose")) {
      level = "INFO";
    } else if (line.hasOption("verbose")) {
      level = "WARN";
    } else {
      level = "ERROR";
    }
    org.apache.log4j.Logger root = org.apache.log4j.Logger.getRootLogger();
    root.setLevel(org.apache.log4j.Level.toLevel(level));

    if (hasFlagOrCommand(line, "help")) {
      printHelp(usage, options);
      return null;
    }
    if (hasFlagOrCommand(line, "version")) {
      printVersion();
      return null;
    }

    return line;
  }

  /**
   * Parse the command line, handle help and other common options, (May exit!) and return a
   * CommandLine.
   *
   * @param usage the usage string for this command
   * @param options the command-line options for this command
   * @param args the command-line arguments provided
   * @return a new CommandLine object or exit(0)
   * @throws ParseException if the arguments cannot be parsed
   */
  public static CommandLine getCommandLine(String usage, Options options, String[] args)
      throws ParseException {
    CommandLine line = maybeGetCommandLine(usage, options, args, false);
    if (line == null) {
      System.exit(0);
    }
    return line;
  }

  /**
   * Shared method for dealing with exceptions, printing help, and exiting. Currently prints the
   * error message, stack trace (DEBUG), usage, and then exits.
   *
   * @param usage the usage string for this command
   * @param options the command-line options for this command
   * @param exception the exception to handle
   */
  public static void handleException(String usage, Options options, Exception exception) {
    ExceptionHelper.handleException(exception);
    System.exit(1);
  }

  /**
<<<<<<< HEAD
   * Given an input string, return a list of the string split on whitespace, while ignoring any
   * whitespace in single string quotes.
   *
   * @param selects String of select options to split
   * @return List of split strings
   */
  protected static List<String> splitSelects(String selects) {
    List<String> split = new ArrayList<>();
    Matcher m = Pattern.compile("([^\\s]+=.*'[^']+'[^\\s']*|[^\\s']+)").matcher(selects);
    while (m.find()) {
      String s = m.group(1).trim();
      split.add(s);
    }
    return split;
=======
   * Given a wildcard pattern as string, return an array of files matching that pattern.
   *
   * @param pattern wildcard pattern to match
   * @return array of files
   */
  private static File[] getFilesByPattern(String pattern) {
    if (!pattern.contains("*") && !pattern.contains("?")) {
      throw new IllegalArgumentException(wildcardError);
    }
    FileFilter fileFilter = new WildcardFileFilter(pattern);
    File[] files = new File(".").listFiles(fileFilter);
    if (files.length < 1) {
      // Warn user, but continue (empty input checked later)
      logger.error("No files match pattern: {}", pattern);
    }
    return files;
  }

  /**
   * Given an IOHelper and a command line, check input options and return a list of loaded input
   * ontologies.
   *
   * @param ioHelper the IOHelper to load the ontology with
   * @param line the command line to use
   * @return the list of input ontologies
   * @throws IOException if the ontology cannot be loaded
   */
  private static List<OWLOntology> getInputOntologies(IOHelper ioHelper, CommandLine line)
      throws IOException {
    List<OWLOntology> inputOntologies = new ArrayList<>();
    // Check for input files
    List<String> inputOntologyPaths = getOptionalValues(line, "input");
    for (String inputOntologyPath : inputOntologyPaths) {
      inputOntologies.add(ioHelper.loadOntology(inputOntologyPath));
    }
    // Check for input IRIs
    List<String> inputOntologyIRIs = getOptionalValues(line, "input-iri");
    for (String inputOntologyIRI : inputOntologyIRIs) {
      inputOntologies.add(ioHelper.loadOntology(IRI.create(inputOntologyIRI)));
    }
    // Check for input patterns (wildcard)
    String pattern = getOptionalValue(line, "inputs");
    if (pattern != null) {
      for (File inputOntologyFile : getFilesByPattern(pattern)) {
        inputOntologies.add(ioHelper.loadOntology(inputOntologyFile));
      }
    }
    return inputOntologies;
  }

  /**
   * Given an IOHelper, a command line, and the path to a catalog file, check input options and
   * return a list of loaded input ontologies with the catalog file.
   *
   * @param ioHelper the IOHelper to load the ontology with
   * @param line the command line to use
   * @param catalogPath the catalog file to use
   * @return the list of input ontologies
   * @throws IOException if the ontology cannot be loaded
   */
  private static List<OWLOntology> getInputOntologies(
      IOHelper ioHelper, CommandLine line, String catalogPath) throws IOException {
    List<OWLOntology> inputOntologies = new ArrayList<>();
    // Check for input files
    List<String> inputOntologyPaths = getOptionalValues(line, "input");
    for (String inputOntologyPath : inputOntologyPaths) {
      inputOntologies.add(ioHelper.loadOntology(inputOntologyPath, catalogPath));
    }
    // Check for input IRIs
    List<String> inputOntologyIRIs = getOptionalValues(line, "input-iri");
    for (String inputOntologyIRI : inputOntologyIRIs) {
      inputOntologies.add(ioHelper.loadOntology(IRI.create(inputOntologyIRI), catalogPath));
    }
    // Check for input patterns (wildcard)
    String pattern = getOptionalValue(line, "inputs");
    if (pattern != null) {
      File catalogFile = new File(catalogPath);
      for (File inputOntologyFile : getFilesByPattern(pattern)) {
        inputOntologies.add(ioHelper.loadOntology(inputOntologyFile, catalogFile));
      }
    }
    return inputOntologies;
>>>>>>> e69ef9dc
  }
}<|MERGE_RESOLUTION|>--- conflicted
+++ resolved
@@ -831,7 +831,6 @@
   }
 
   /**
-<<<<<<< HEAD
    * Given an input string, return a list of the string split on whitespace, while ignoring any
    * whitespace in single string quotes.
    *
@@ -846,7 +845,9 @@
       split.add(s);
     }
     return split;
-=======
+  }
+
+  /**
    * Given a wildcard pattern as string, return an array of files matching that pattern.
    *
    * @param pattern wildcard pattern to match
@@ -929,6 +930,5 @@
       }
     }
     return inputOntologies;
->>>>>>> e69ef9dc
   }
 }